--- conflicted
+++ resolved
@@ -1,11 +1,7 @@
 VERSION = 3
 PATCHLEVEL = 10
 SUBLEVEL = 0
-<<<<<<< HEAD
-EXTRAVERSION = -rc3
-=======
 EXTRAVERSION = -rc6
->>>>>>> 45853507
 NAME = Unicycling Gorilla
 
 # *DOCUMENTATION*
