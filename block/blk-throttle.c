--- conflicted
+++ resolved
@@ -2129,14 +2129,9 @@
 static void blk_throtl_assoc_bio(struct throtl_grp *tg, struct bio *bio)
 {
 #ifdef CONFIG_BLK_DEV_THROTTLING_LOW
-<<<<<<< HEAD
-	if (bio->bi_css)
-		bio_associate_blkg(bio, tg_to_blkg(tg));
-=======
 	/* fallback to root_blkg if we fail to get a blkg ref */
 	if (bio->bi_css && (bio_associate_blkg(bio, tg_to_blkg(tg)) == -ENODEV))
 		bio_associate_blkg(bio, bio->bi_disk->queue->root_blkg);
->>>>>>> f9885ef8
 	bio_issue_init(&bio->bi_issue, bio_sectors(bio));
 #endif
 }
