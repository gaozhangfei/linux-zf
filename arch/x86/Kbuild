obj-$(CONFIG_KVM) += kvm/

# Xen paravirtualization support
obj-$(CONFIG_XEN) += xen/

# lguest paravirtualization support
obj-$(CONFIG_LGUEST_GUEST) += lguest/

obj-y += realmode/
obj-y += kernel/
obj-y += mm/

obj-y += crypto/
obj-y += vdso/
obj-$(CONFIG_IA32_EMULATION) += ia32/

obj-y += platform/
obj-y += net/

<<<<<<< HEAD
ifeq ($(CONFIG_X86_64),y)
obj-$(CONFIG_KEXEC) += purgatory/
endif
=======
obj-$(CONFIG_KEXEC_FILE) += purgatory/
>>>>>>> 9e82bf01
<|MERGE_RESOLUTION|>--- conflicted
+++ resolved
@@ -17,10 +17,4 @@
 obj-y += platform/
 obj-y += net/
 
-<<<<<<< HEAD
-ifeq ($(CONFIG_X86_64),y)
-obj-$(CONFIG_KEXEC) += purgatory/
-endif
-=======
-obj-$(CONFIG_KEXEC_FILE) += purgatory/
->>>>>>> 9e82bf01
+obj-$(CONFIG_KEXEC_FILE) += purgatory/