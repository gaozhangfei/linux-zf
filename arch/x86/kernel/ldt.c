--- conflicted
+++ resolved
@@ -19,8 +19,6 @@
 #include <asm/desc.h>
 #include <asm/mmu_context.h>
 #include <asm/syscalls.h>
-
-int sysctl_ldt16 = 0;
 
 #ifdef CONFIG_SMP
 static void flush_ldt(void *current_mm)
@@ -231,16 +229,7 @@
 		}
 	}
 
-<<<<<<< HEAD
-	/*
-	 * On x86-64 we do not support 16-bit segments due to
-	 * IRET leaking the high bits of the kernel stack address.
-	 */
-#ifdef CONFIG_X86_64
-	if (!ldt_info.seg_32bit && !sysctl_ldt16) {
-=======
 	if (!IS_ENABLED(CONFIG_X86_16BIT) && !ldt_info.seg_32bit) {
->>>>>>> 1a5700bc
 		error = -EINVAL;
 		goto out_unlock;
 	}
