--- conflicted
+++ resolved
@@ -579,12 +579,6 @@
 	if (dev >= SNDRV_CARDS)
 		return -ENODEV;
 
-<<<<<<< HEAD
-	err = snd_cs423x_card_new(dev, &card);
-	if (err < 0)
-		return err;
-	if ((err = snd_card_cs4232_pnp(dev, card->private_data, pdev)) < 0) {
-=======
 	/* prepare second id */
 	strcpy(cid, pdev->id[0].id);
 	cid[5] = '1';
@@ -598,7 +592,6 @@
 		return err;
 	err = snd_card_cs423x_pnp(dev, card->private_data, pdev, cdev);
 	if (err < 0) {
->>>>>>> cda9043d
 		printk(KERN_ERR "PnP BIOS detection failed for " IDENT "\n");
 		snd_card_free(card);
 		return err;
