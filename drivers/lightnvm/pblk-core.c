/*
 * Copyright (C) 2016 CNEX Labs
 * Initial release: Javier Gonzalez <javier@cnexlabs.com>
 *                  Matias Bjorling <matias@cnexlabs.com>
 *
 * This program is free software; you can redistribute it and/or
 * modify it under the terms of the GNU General Public License version
 * 2 as published by the Free Software Foundation.
 *
 * This program is distributed in the hope that it will be useful, but
 * WITHOUT ANY WARRANTY; without even the implied warranty of
 * MERCHANTABILITY or FITNESS FOR A PARTICULAR PURPOSE.  See the GNU
 * General Public License for more details.
 *
 * pblk-core.c - pblk's core functionality
 *
 */

#include "pblk.h"

static void pblk_line_mark_bb(struct work_struct *work)
{
	struct pblk_line_ws *line_ws = container_of(work, struct pblk_line_ws,
									ws);
	struct pblk *pblk = line_ws->pblk;
	struct nvm_tgt_dev *dev = pblk->dev;
	struct ppa_addr *ppa = line_ws->priv;
	int ret;

	ret = nvm_set_tgt_bb_tbl(dev, ppa, 1, NVM_BLK_T_GRWN_BAD);
	if (ret) {
		struct pblk_line *line;
		int pos;

<<<<<<< HEAD
		line = &pblk->lines[pblk_dev_ppa_to_line(*ppa)];
		pos = pblk_dev_ppa_to_pos(&dev->geo, *ppa);
=======
		line = &pblk->lines[pblk_ppa_to_line(*ppa)];
		pos = pblk_ppa_to_pos(&dev->geo, *ppa);
>>>>>>> 5fa4ec9c

		pr_err("pblk: failed to mark bb, line:%d, pos:%d\n",
				line->id, pos);
	}

	kfree(ppa);
	mempool_free(line_ws, pblk->gen_ws_pool);
}

static void pblk_mark_bb(struct pblk *pblk, struct pblk_line *line,
			 struct ppa_addr *ppa)
{
	struct nvm_tgt_dev *dev = pblk->dev;
	struct nvm_geo *geo = &dev->geo;
	int pos = pblk_ppa_to_pos(geo, *ppa);

	pr_debug("pblk: erase failed: line:%d, pos:%d\n", line->id, pos);
	atomic_long_inc(&pblk->erase_failed);

	atomic_dec(&line->blk_in_line);
	if (test_and_set_bit(pos, line->blk_bitmap))
		pr_err("pblk: attempted to erase bb: line:%d, pos:%d\n",
							line->id, pos);

	pblk_gen_run_ws(pblk, NULL, ppa, pblk_line_mark_bb,
						GFP_ATOMIC, pblk->bb_wq);
}

static void __pblk_end_io_erase(struct pblk *pblk, struct nvm_rq *rqd)
{
	struct pblk_line *line;

	line = &pblk->lines[pblk_ppa_to_line(rqd->ppa_addr)];
	atomic_dec(&line->left_seblks);

	if (rqd->error) {
		struct ppa_addr *ppa;

		ppa = kmalloc(sizeof(struct ppa_addr), GFP_ATOMIC);
		if (!ppa)
			return;

		*ppa = rqd->ppa_addr;
		pblk_mark_bb(pblk, line, ppa);
	}

	atomic_dec(&pblk->inflight_io);
}

/* Erase completion assumes that only one block is erased at the time */
static void pblk_end_io_erase(struct nvm_rq *rqd)
{
	struct pblk *pblk = rqd->private;

	__pblk_end_io_erase(pblk, rqd);
	mempool_free(rqd, pblk->e_rq_pool);
}

void __pblk_map_invalidate(struct pblk *pblk, struct pblk_line *line,
			   u64 paddr)
{
	struct pblk_line_mgmt *l_mg = &pblk->l_mg;
	struct list_head *move_list = NULL;

	/* Lines being reclaimed (GC'ed) cannot be invalidated. Before the L2P
	 * table is modified with reclaimed sectors, a check is done to endure
	 * that newer updates are not overwritten.
	 */
	spin_lock(&line->lock);
	WARN_ON(line->state == PBLK_LINESTATE_FREE);

	if (test_and_set_bit(paddr, line->invalid_bitmap)) {
		WARN_ONCE(1, "pblk: double invalidate\n");
		spin_unlock(&line->lock);
		return;
	}
	le32_add_cpu(line->vsc, -1);

	if (line->state == PBLK_LINESTATE_CLOSED)
		move_list = pblk_line_gc_list(pblk, line);
	spin_unlock(&line->lock);

	if (move_list) {
		spin_lock(&l_mg->gc_lock);
		spin_lock(&line->lock);
		/* Prevent moving a line that has just been chosen for GC */
		if (line->state == PBLK_LINESTATE_GC) {
			spin_unlock(&line->lock);
			spin_unlock(&l_mg->gc_lock);
			return;
		}
		spin_unlock(&line->lock);

		list_move_tail(&line->list, move_list);
		spin_unlock(&l_mg->gc_lock);
	}
}

void pblk_map_invalidate(struct pblk *pblk, struct ppa_addr ppa)
{
	struct pblk_line *line;
	u64 paddr;
	int line_id;

#ifdef CONFIG_NVM_DEBUG
	/* Callers must ensure that the ppa points to a device address */
	BUG_ON(pblk_addr_in_cache(ppa));
	BUG_ON(pblk_ppa_empty(ppa));
#endif

	line_id = pblk_ppa_to_line(ppa);
	line = &pblk->lines[line_id];
	paddr = pblk_dev_ppa_to_line_addr(pblk, ppa);

	__pblk_map_invalidate(pblk, line, paddr);
}

static void pblk_invalidate_range(struct pblk *pblk, sector_t slba,
				  unsigned int nr_secs)
{
	sector_t lba;

	spin_lock(&pblk->trans_lock);
	for (lba = slba; lba < slba + nr_secs; lba++) {
		struct ppa_addr ppa;

		ppa = pblk_trans_map_get(pblk, lba);

		if (!pblk_addr_in_cache(ppa) && !pblk_ppa_empty(ppa))
			pblk_map_invalidate(pblk, ppa);

		pblk_ppa_set_empty(&ppa);
		pblk_trans_map_set(pblk, lba, ppa);
	}
	spin_unlock(&pblk->trans_lock);
}

/* Caller must guarantee that the request is a valid type */
struct nvm_rq *pblk_alloc_rqd(struct pblk *pblk, int type)
{
	mempool_t *pool;
	struct nvm_rq *rqd;
	int rq_size;

	switch (type) {
	case PBLK_WRITE:
	case PBLK_WRITE_INT:
		pool = pblk->w_rq_pool;
		rq_size = pblk_w_rq_size;
		break;
	case PBLK_READ:
		pool = pblk->r_rq_pool;
		rq_size = pblk_g_rq_size;
		break;
	default:
		pool = pblk->e_rq_pool;
		rq_size = pblk_g_rq_size;
	}

	rqd = mempool_alloc(pool, GFP_KERNEL);
	memset(rqd, 0, rq_size);

	return rqd;
}

/* Typically used on completion path. Cannot guarantee request consistency */
void pblk_free_rqd(struct pblk *pblk, struct nvm_rq *rqd, int type)
{
	struct nvm_tgt_dev *dev = pblk->dev;
	mempool_t *pool;

	switch (type) {
	case PBLK_WRITE:
		kfree(((struct pblk_c_ctx *)nvm_rq_to_pdu(rqd))->lun_bitmap);
	case PBLK_WRITE_INT:
		pool = pblk->w_rq_pool;
		break;
	case PBLK_READ:
		pool = pblk->r_rq_pool;
		break;
	case PBLK_ERASE:
		pool = pblk->e_rq_pool;
		break;
	default:
		pr_err("pblk: trying to free unknown rqd type\n");
		return;
	}

	nvm_dev_dma_free(dev->parent, rqd->meta_list, rqd->dma_meta_list);
	mempool_free(rqd, pool);
}

void pblk_bio_free_pages(struct pblk *pblk, struct bio *bio, int off,
			 int nr_pages)
{
	struct bio_vec bv;
	int i;

	WARN_ON(off + nr_pages != bio->bi_vcnt);

	for (i = off; i < nr_pages + off; i++) {
		bv = bio->bi_io_vec[i];
		mempool_free(bv.bv_page, pblk->page_bio_pool);
	}
}

int pblk_bio_add_pages(struct pblk *pblk, struct bio *bio, gfp_t flags,
		       int nr_pages)
{
	struct request_queue *q = pblk->dev->q;
	struct page *page;
	int i, ret;

	for (i = 0; i < nr_pages; i++) {
		page = mempool_alloc(pblk->page_bio_pool, flags);

		ret = bio_add_pc_page(q, bio, page, PBLK_EXPOSED_PAGE_SIZE, 0);
		if (ret != PBLK_EXPOSED_PAGE_SIZE) {
			pr_err("pblk: could not add page to bio\n");
			mempool_free(page, pblk->page_bio_pool);
			goto err;
		}
	}

	return 0;
err:
	pblk_bio_free_pages(pblk, bio, 0, i - 1);
	return -1;
}

static void pblk_write_kick(struct pblk *pblk)
{
	wake_up_process(pblk->writer_ts);
	mod_timer(&pblk->wtimer, jiffies + msecs_to_jiffies(1000));
}

void pblk_write_timer_fn(struct timer_list *t)
{
	struct pblk *pblk = from_timer(pblk, t, wtimer);

	/* kick the write thread every tick to flush outstanding data */
	pblk_write_kick(pblk);
}

void pblk_write_should_kick(struct pblk *pblk)
{
	unsigned int secs_avail = pblk_rb_read_count(&pblk->rwb);

	if (secs_avail >= pblk->min_write_pgs)
		pblk_write_kick(pblk);
}

void pblk_end_io_sync(struct nvm_rq *rqd)
{
	struct completion *waiting = rqd->private;

	complete(waiting);
}

static void pblk_wait_for_meta(struct pblk *pblk)
{
	do {
		if (!atomic_read(&pblk->inflight_io))
			break;

		schedule();
	} while (1);
}

static void pblk_flush_writer(struct pblk *pblk)
{
	pblk_rb_flush(&pblk->rwb);
	do {
		if (!pblk_rb_sync_count(&pblk->rwb))
			break;

		pblk_write_kick(pblk);
		schedule();
	} while (1);
}

struct list_head *pblk_line_gc_list(struct pblk *pblk, struct pblk_line *line)
{
	struct pblk_line_meta *lm = &pblk->lm;
	struct pblk_line_mgmt *l_mg = &pblk->l_mg;
	struct list_head *move_list = NULL;
	int vsc = le32_to_cpu(*line->vsc);

	lockdep_assert_held(&line->lock);

	if (!vsc) {
		if (line->gc_group != PBLK_LINEGC_FULL) {
			line->gc_group = PBLK_LINEGC_FULL;
			move_list = &l_mg->gc_full_list;
		}
	} else if (vsc < lm->high_thrs) {
		if (line->gc_group != PBLK_LINEGC_HIGH) {
			line->gc_group = PBLK_LINEGC_HIGH;
			move_list = &l_mg->gc_high_list;
		}
	} else if (vsc < lm->mid_thrs) {
		if (line->gc_group != PBLK_LINEGC_MID) {
			line->gc_group = PBLK_LINEGC_MID;
			move_list = &l_mg->gc_mid_list;
		}
	} else if (vsc < line->sec_in_line) {
		if (line->gc_group != PBLK_LINEGC_LOW) {
			line->gc_group = PBLK_LINEGC_LOW;
			move_list = &l_mg->gc_low_list;
		}
	} else if (vsc == line->sec_in_line) {
		if (line->gc_group != PBLK_LINEGC_EMPTY) {
			line->gc_group = PBLK_LINEGC_EMPTY;
			move_list = &l_mg->gc_empty_list;
		}
	} else {
		line->state = PBLK_LINESTATE_CORRUPT;
		line->gc_group = PBLK_LINEGC_NONE;
		move_list =  &l_mg->corrupt_list;
		pr_err("pblk: corrupted vsc for line %d, vsc:%d (%d/%d/%d)\n",
						line->id, vsc,
						line->sec_in_line,
						lm->high_thrs, lm->mid_thrs);
	}

	return move_list;
}

void pblk_discard(struct pblk *pblk, struct bio *bio)
{
	sector_t slba = pblk_get_lba(bio);
	sector_t nr_secs = pblk_get_secs(bio);

	pblk_invalidate_range(pblk, slba, nr_secs);
}

void pblk_log_write_err(struct pblk *pblk, struct nvm_rq *rqd)
{
	atomic_long_inc(&pblk->write_failed);
#ifdef CONFIG_NVM_DEBUG
	pblk_print_failed_rqd(pblk, rqd, rqd->error);
#endif
}

void pblk_log_read_err(struct pblk *pblk, struct nvm_rq *rqd)
{
	/* Empty page read is not necessarily an error (e.g., L2P recovery) */
	if (rqd->error == NVM_RSP_ERR_EMPTYPAGE) {
		atomic_long_inc(&pblk->read_empty);
		return;
	}

	switch (rqd->error) {
	case NVM_RSP_WARN_HIGHECC:
		atomic_long_inc(&pblk->read_high_ecc);
		break;
	case NVM_RSP_ERR_FAILECC:
	case NVM_RSP_ERR_FAILCRC:
		atomic_long_inc(&pblk->read_failed);
		break;
	default:
		pr_err("pblk: unknown read error:%d\n", rqd->error);
	}
#ifdef CONFIG_NVM_DEBUG
	pblk_print_failed_rqd(pblk, rqd, rqd->error);
#endif
}

void pblk_set_sec_per_write(struct pblk *pblk, int sec_per_write)
{
	pblk->sec_per_write = sec_per_write;
}

int pblk_submit_io(struct pblk *pblk, struct nvm_rq *rqd)
{
	struct nvm_tgt_dev *dev = pblk->dev;

#ifdef CONFIG_NVM_DEBUG
	int ret;

	ret = pblk_check_io(pblk, rqd);
	if (ret)
		return ret;
#endif

	atomic_inc(&pblk->inflight_io);
<<<<<<< HEAD

	return nvm_submit_io(dev, rqd);
}

int pblk_submit_io_sync(struct pblk *pblk, struct nvm_rq *rqd)
{
	struct nvm_tgt_dev *dev = pblk->dev;

=======

	return nvm_submit_io(dev, rqd);
}

int pblk_submit_io_sync(struct pblk *pblk, struct nvm_rq *rqd)
{
	struct nvm_tgt_dev *dev = pblk->dev;

>>>>>>> 5fa4ec9c
#ifdef CONFIG_NVM_DEBUG
	int ret;

	ret = pblk_check_io(pblk, rqd);
	if (ret)
		return ret;
#endif

	atomic_inc(&pblk->inflight_io);

	return nvm_submit_io_sync(dev, rqd);
}

static void pblk_bio_map_addr_endio(struct bio *bio)
{
	bio_put(bio);
}

struct bio *pblk_bio_map_addr(struct pblk *pblk, void *data,
			      unsigned int nr_secs, unsigned int len,
			      int alloc_type, gfp_t gfp_mask)
{
	struct nvm_tgt_dev *dev = pblk->dev;
	void *kaddr = data;
	struct page *page;
	struct bio *bio;
	int i, ret;

	if (alloc_type == PBLK_KMALLOC_META)
		return bio_map_kern(dev->q, kaddr, len, gfp_mask);

	bio = bio_kmalloc(gfp_mask, nr_secs);
	if (!bio)
		return ERR_PTR(-ENOMEM);

	for (i = 0; i < nr_secs; i++) {
		page = vmalloc_to_page(kaddr);
		if (!page) {
			pr_err("pblk: could not map vmalloc bio\n");
			bio_put(bio);
			bio = ERR_PTR(-ENOMEM);
			goto out;
		}

		ret = bio_add_pc_page(dev->q, bio, page, PAGE_SIZE, 0);
		if (ret != PAGE_SIZE) {
			pr_err("pblk: could not add page to bio\n");
			bio_put(bio);
			bio = ERR_PTR(-ENOMEM);
			goto out;
		}

		kaddr += PAGE_SIZE;
	}

	bio->bi_end_io = pblk_bio_map_addr_endio;
out:
	return bio;
}

int pblk_calc_secs(struct pblk *pblk, unsigned long secs_avail,
		   unsigned long secs_to_flush)
{
	int max = pblk->sec_per_write;
	int min = pblk->min_write_pgs;
	int secs_to_sync = 0;

	if (secs_avail >= max)
		secs_to_sync = max;
	else if (secs_avail >= min)
		secs_to_sync = min * (secs_avail / min);
	else if (secs_to_flush)
		secs_to_sync = min;

	return secs_to_sync;
}

void pblk_dealloc_page(struct pblk *pblk, struct pblk_line *line, int nr_secs)
{
	u64 addr;
	int i;

	spin_lock(&line->lock);
	addr = find_next_zero_bit(line->map_bitmap,
					pblk->lm.sec_per_line, line->cur_sec);
	line->cur_sec = addr - nr_secs;

	for (i = 0; i < nr_secs; i++, line->cur_sec--)
		WARN_ON(!test_and_clear_bit(line->cur_sec, line->map_bitmap));
	spin_unlock(&line->lock);
}

u64 __pblk_alloc_page(struct pblk *pblk, struct pblk_line *line, int nr_secs)
{
	u64 addr;
	int i;

	lockdep_assert_held(&line->lock);

	/* logic error: ppa out-of-bounds. Prevent generating bad address */
	if (line->cur_sec + nr_secs > pblk->lm.sec_per_line) {
		WARN(1, "pblk: page allocation out of bounds\n");
		nr_secs = pblk->lm.sec_per_line - line->cur_sec;
	}

	line->cur_sec = addr = find_next_zero_bit(line->map_bitmap,
					pblk->lm.sec_per_line, line->cur_sec);
	for (i = 0; i < nr_secs; i++, line->cur_sec++)
		WARN_ON(test_and_set_bit(line->cur_sec, line->map_bitmap));

	return addr;
}

u64 pblk_alloc_page(struct pblk *pblk, struct pblk_line *line, int nr_secs)
{
	u64 addr;

	/* Lock needed in case a write fails and a recovery needs to remap
	 * failed write buffer entries
	 */
	spin_lock(&line->lock);
	addr = __pblk_alloc_page(pblk, line, nr_secs);
	line->left_msecs -= nr_secs;
	WARN(line->left_msecs < 0, "pblk: page allocation out of bounds\n");
	spin_unlock(&line->lock);

	return addr;
}

u64 pblk_lookup_page(struct pblk *pblk, struct pblk_line *line)
{
	u64 paddr;

	spin_lock(&line->lock);
	paddr = find_next_zero_bit(line->map_bitmap,
					pblk->lm.sec_per_line, line->cur_sec);
	spin_unlock(&line->lock);

	return paddr;
}

/*
 * Submit emeta to one LUN in the raid line at the time to avoid a deadlock when
 * taking the per LUN semaphore.
 */
static int pblk_line_submit_emeta_io(struct pblk *pblk, struct pblk_line *line,
				     void *emeta_buf, u64 paddr, int dir)
{
	struct nvm_tgt_dev *dev = pblk->dev;
	struct nvm_geo *geo = &dev->geo;
	struct pblk_line_mgmt *l_mg = &pblk->l_mg;
	struct pblk_line_meta *lm = &pblk->lm;
	void *ppa_list, *meta_list;
	struct bio *bio;
	struct nvm_rq rqd;
	dma_addr_t dma_ppa_list, dma_meta_list;
	int min = pblk->min_write_pgs;
	int left_ppas = lm->emeta_sec[0];
	int id = line->id;
	int rq_ppas, rq_len;
	int cmd_op, bio_op;
	int i, j;
	int ret;

	if (dir == PBLK_WRITE) {
		bio_op = REQ_OP_WRITE;
		cmd_op = NVM_OP_PWRITE;
	} else if (dir == PBLK_READ) {
		bio_op = REQ_OP_READ;
		cmd_op = NVM_OP_PREAD;
	} else
		return -EINVAL;

	meta_list = nvm_dev_dma_alloc(dev->parent, GFP_KERNEL,
							&dma_meta_list);
	if (!meta_list)
		return -ENOMEM;

	ppa_list = meta_list + pblk_dma_meta_size;
	dma_ppa_list = dma_meta_list + pblk_dma_meta_size;

next_rq:
	memset(&rqd, 0, sizeof(struct nvm_rq));

	rq_ppas = pblk_calc_secs(pblk, left_ppas, 0);
	rq_len = rq_ppas * geo->sec_size;

	bio = pblk_bio_map_addr(pblk, emeta_buf, rq_ppas, rq_len,
					l_mg->emeta_alloc_type, GFP_KERNEL);
	if (IS_ERR(bio)) {
		ret = PTR_ERR(bio);
		goto free_rqd_dma;
	}

	bio->bi_iter.bi_sector = 0; /* internal bio */
	bio_set_op_attrs(bio, bio_op, 0);

	rqd.bio = bio;
	rqd.meta_list = meta_list;
	rqd.ppa_list = ppa_list;
	rqd.dma_meta_list = dma_meta_list;
	rqd.dma_ppa_list = dma_ppa_list;
	rqd.opcode = cmd_op;
	rqd.nr_ppas = rq_ppas;

	if (dir == PBLK_WRITE) {
		struct pblk_sec_meta *meta_list = rqd.meta_list;

		rqd.flags = pblk_set_progr_mode(pblk, PBLK_WRITE);
		for (i = 0; i < rqd.nr_ppas; ) {
			spin_lock(&line->lock);
			paddr = __pblk_alloc_page(pblk, line, min);
			spin_unlock(&line->lock);
			for (j = 0; j < min; j++, i++, paddr++) {
				meta_list[i].lba = cpu_to_le64(ADDR_EMPTY);
				rqd.ppa_list[i] =
					addr_to_gen_ppa(pblk, paddr, id);
			}
		}
	} else {
		for (i = 0; i < rqd.nr_ppas; ) {
			struct ppa_addr ppa = addr_to_gen_ppa(pblk, paddr, id);
			int pos = pblk_ppa_to_pos(geo, ppa);
			int read_type = PBLK_READ_RANDOM;

			if (pblk_io_aligned(pblk, rq_ppas))
				read_type = PBLK_READ_SEQUENTIAL;
			rqd.flags = pblk_set_read_mode(pblk, read_type);

			while (test_bit(pos, line->blk_bitmap)) {
				paddr += min;
				if (pblk_boundary_paddr_checks(pblk, paddr)) {
					pr_err("pblk: corrupt emeta line:%d\n",
								line->id);
					bio_put(bio);
					ret = -EINTR;
					goto free_rqd_dma;
				}

				ppa = addr_to_gen_ppa(pblk, paddr, id);
				pos = pblk_ppa_to_pos(geo, ppa);
			}

			if (pblk_boundary_paddr_checks(pblk, paddr + min)) {
				pr_err("pblk: corrupt emeta line:%d\n",
								line->id);
				bio_put(bio);
				ret = -EINTR;
				goto free_rqd_dma;
			}

			for (j = 0; j < min; j++, i++, paddr++)
				rqd.ppa_list[i] =
					addr_to_gen_ppa(pblk, paddr, line->id);
		}
	}

	ret = pblk_submit_io_sync(pblk, &rqd);
	if (ret) {
		pr_err("pblk: emeta I/O submission failed: %d\n", ret);
		bio_put(bio);
		goto free_rqd_dma;
	}

	atomic_dec(&pblk->inflight_io);

	if (rqd.error) {
		if (dir == PBLK_WRITE)
			pblk_log_write_err(pblk, &rqd);
		else
			pblk_log_read_err(pblk, &rqd);
	}

	emeta_buf += rq_len;
	left_ppas -= rq_ppas;
	if (left_ppas)
		goto next_rq;
free_rqd_dma:
	nvm_dev_dma_free(dev->parent, rqd.meta_list, rqd.dma_meta_list);
	return ret;
}

u64 pblk_line_smeta_start(struct pblk *pblk, struct pblk_line *line)
{
	struct nvm_tgt_dev *dev = pblk->dev;
	struct nvm_geo *geo = &dev->geo;
	struct pblk_line_meta *lm = &pblk->lm;
	int bit;

	/* This usually only happens on bad lines */
	bit = find_first_zero_bit(line->blk_bitmap, lm->blk_per_line);
	if (bit >= lm->blk_per_line)
		return -1;

	return bit * geo->sec_per_pl;
}

static int pblk_line_submit_smeta_io(struct pblk *pblk, struct pblk_line *line,
				     u64 paddr, int dir)
{
	struct nvm_tgt_dev *dev = pblk->dev;
	struct pblk_line_meta *lm = &pblk->lm;
	struct bio *bio;
	struct nvm_rq rqd;
	__le64 *lba_list = NULL;
	int i, ret;
	int cmd_op, bio_op;
	int flags;

	if (dir == PBLK_WRITE) {
		bio_op = REQ_OP_WRITE;
		cmd_op = NVM_OP_PWRITE;
		flags = pblk_set_progr_mode(pblk, PBLK_WRITE);
		lba_list = emeta_to_lbas(pblk, line->emeta->buf);
<<<<<<< HEAD
	} else if (dir == PBLK_READ) {
=======
	} else if (dir == PBLK_READ_RECOV || dir == PBLK_READ) {
>>>>>>> 5fa4ec9c
		bio_op = REQ_OP_READ;
		cmd_op = NVM_OP_PREAD;
		flags = pblk_set_read_mode(pblk, PBLK_READ_SEQUENTIAL);
	} else
		return -EINVAL;

	memset(&rqd, 0, sizeof(struct nvm_rq));

	rqd.meta_list = nvm_dev_dma_alloc(dev->parent, GFP_KERNEL,
							&rqd.dma_meta_list);
	if (!rqd.meta_list)
		return -ENOMEM;

	rqd.ppa_list = rqd.meta_list + pblk_dma_meta_size;
	rqd.dma_ppa_list = rqd.dma_meta_list + pblk_dma_meta_size;

	bio = bio_map_kern(dev->q, line->smeta, lm->smeta_len, GFP_KERNEL);
	if (IS_ERR(bio)) {
		ret = PTR_ERR(bio);
		goto free_ppa_list;
	}

	bio->bi_iter.bi_sector = 0; /* internal bio */
	bio_set_op_attrs(bio, bio_op, 0);

	rqd.bio = bio;
	rqd.opcode = cmd_op;
	rqd.flags = flags;
	rqd.nr_ppas = lm->smeta_sec;

	for (i = 0; i < lm->smeta_sec; i++, paddr++) {
		struct pblk_sec_meta *meta_list = rqd.meta_list;

		rqd.ppa_list[i] = addr_to_gen_ppa(pblk, paddr, line->id);

		if (dir == PBLK_WRITE) {
			__le64 addr_empty = cpu_to_le64(ADDR_EMPTY);

			meta_list[i].lba = lba_list[paddr] = addr_empty;
		}
	}

	/*
	 * This I/O is sent by the write thread when a line is replace. Since
	 * the write thread is the only one sending write and erase commands,
	 * there is no need to take the LUN semaphore.
	 */
	ret = pblk_submit_io_sync(pblk, &rqd);
	if (ret) {
		pr_err("pblk: smeta I/O submission failed: %d\n", ret);
		bio_put(bio);
		goto free_ppa_list;
	}

	atomic_dec(&pblk->inflight_io);

	if (rqd.error) {
		if (dir == PBLK_WRITE)
			pblk_log_write_err(pblk, &rqd);
		else if (dir == PBLK_READ)
			pblk_log_read_err(pblk, &rqd);
	}

free_ppa_list:
	nvm_dev_dma_free(dev->parent, rqd.meta_list, rqd.dma_meta_list);

	return ret;
}

int pblk_line_read_smeta(struct pblk *pblk, struct pblk_line *line)
{
	u64 bpaddr = pblk_line_smeta_start(pblk, line);

<<<<<<< HEAD
	return pblk_line_submit_smeta_io(pblk, line, bpaddr, PBLK_READ);
=======
	return pblk_line_submit_smeta_io(pblk, line, bpaddr, PBLK_READ_RECOV);
>>>>>>> 5fa4ec9c
}

int pblk_line_read_emeta(struct pblk *pblk, struct pblk_line *line,
			 void *emeta_buf)
{
	return pblk_line_submit_emeta_io(pblk, line, emeta_buf,
						line->emeta_ssec, PBLK_READ);
}

static void pblk_setup_e_rq(struct pblk *pblk, struct nvm_rq *rqd,
			    struct ppa_addr ppa)
{
	rqd->opcode = NVM_OP_ERASE;
	rqd->ppa_addr = ppa;
	rqd->nr_ppas = 1;
	rqd->flags = pblk_set_progr_mode(pblk, PBLK_ERASE);
	rqd->bio = NULL;
}

static int pblk_blk_erase_sync(struct pblk *pblk, struct ppa_addr ppa)
{
	struct nvm_rq rqd;
	int ret = 0;

	memset(&rqd, 0, sizeof(struct nvm_rq));

	pblk_setup_e_rq(pblk, &rqd, ppa);

	/* The write thread schedules erases so that it minimizes disturbances
	 * with writes. Thus, there is no need to take the LUN semaphore.
	 */
	ret = pblk_submit_io_sync(pblk, &rqd);
	if (ret) {
		struct nvm_tgt_dev *dev = pblk->dev;
		struct nvm_geo *geo = &dev->geo;

		pr_err("pblk: could not sync erase line:%d,blk:%d\n",
					pblk_ppa_to_line(ppa),
					pblk_ppa_to_pos(geo, ppa));

		rqd.error = ret;
		goto out;
	}

out:
	rqd.private = pblk;
	__pblk_end_io_erase(pblk, &rqd);

	return ret;
}

int pblk_line_erase(struct pblk *pblk, struct pblk_line *line)
{
	struct pblk_line_meta *lm = &pblk->lm;
	struct ppa_addr ppa;
	int ret, bit = -1;

	/* Erase only good blocks, one at a time */
	do {
		spin_lock(&line->lock);
		bit = find_next_zero_bit(line->erase_bitmap, lm->blk_per_line,
								bit + 1);
		if (bit >= lm->blk_per_line) {
			spin_unlock(&line->lock);
			break;
		}

		ppa = pblk->luns[bit].bppa; /* set ch and lun */
		ppa.g.blk = line->id;

		atomic_dec(&line->left_eblks);
		WARN_ON(test_and_set_bit(bit, line->erase_bitmap));
		spin_unlock(&line->lock);

		ret = pblk_blk_erase_sync(pblk, ppa);
		if (ret) {
			pr_err("pblk: failed to erase line %d\n", line->id);
			return ret;
		}
	} while (1);

	return 0;
}

static void pblk_line_setup_metadata(struct pblk_line *line,
				     struct pblk_line_mgmt *l_mg,
				     struct pblk_line_meta *lm)
{
	int meta_line;

	lockdep_assert_held(&l_mg->free_lock);

retry_meta:
	meta_line = find_first_zero_bit(&l_mg->meta_bitmap, PBLK_DATA_LINES);
	if (meta_line == PBLK_DATA_LINES) {
		spin_unlock(&l_mg->free_lock);
		io_schedule();
		spin_lock(&l_mg->free_lock);
		goto retry_meta;
	}

	set_bit(meta_line, &l_mg->meta_bitmap);
	line->meta_line = meta_line;

	line->smeta = l_mg->sline_meta[meta_line];
	line->emeta = l_mg->eline_meta[meta_line];

	memset(line->smeta, 0, lm->smeta_len);
	memset(line->emeta->buf, 0, lm->emeta_len[0]);

	line->emeta->mem = 0;
	atomic_set(&line->emeta->sync, 0);
}

/* For now lines are always assumed full lines. Thus, smeta former and current
 * lun bitmaps are omitted.
 */
static int pblk_line_init_metadata(struct pblk *pblk, struct pblk_line *line,
				  struct pblk_line *cur)
{
	struct nvm_tgt_dev *dev = pblk->dev;
	struct nvm_geo *geo = &dev->geo;
	struct pblk_line_meta *lm = &pblk->lm;
	struct pblk_line_mgmt *l_mg = &pblk->l_mg;
	struct pblk_emeta *emeta = line->emeta;
	struct line_emeta *emeta_buf = emeta->buf;
	struct line_smeta *smeta_buf = (struct line_smeta *)line->smeta;
	int nr_blk_line;

	/* After erasing the line, new bad blocks might appear and we risk
	 * having an invalid line
	 */
	nr_blk_line = lm->blk_per_line -
			bitmap_weight(line->blk_bitmap, lm->blk_per_line);
	if (nr_blk_line < lm->min_blk_line) {
		spin_lock(&l_mg->free_lock);
		spin_lock(&line->lock);
		line->state = PBLK_LINESTATE_BAD;
		spin_unlock(&line->lock);

		list_add_tail(&line->list, &l_mg->bad_list);
		spin_unlock(&l_mg->free_lock);

		pr_debug("pblk: line %d is bad\n", line->id);

		return 0;
	}

	/* Run-time metadata */
	line->lun_bitmap = ((void *)(smeta_buf)) + sizeof(struct line_smeta);

	/* Mark LUNs allocated in this line (all for now) */
	bitmap_set(line->lun_bitmap, 0, lm->lun_bitmap_len);

	smeta_buf->header.identifier = cpu_to_le32(PBLK_MAGIC);
	memcpy(smeta_buf->header.uuid, pblk->instance_uuid, 16);
	smeta_buf->header.id = cpu_to_le32(line->id);
	smeta_buf->header.type = cpu_to_le16(line->type);
	smeta_buf->header.version = SMETA_VERSION;

	/* Start metadata */
	smeta_buf->seq_nr = cpu_to_le64(line->seq_nr);
	smeta_buf->window_wr_lun = cpu_to_le32(geo->all_luns);

	/* Fill metadata among lines */
	if (cur) {
		memcpy(line->lun_bitmap, cur->lun_bitmap, lm->lun_bitmap_len);
		smeta_buf->prev_id = cpu_to_le32(cur->id);
		cur->emeta->buf->next_id = cpu_to_le32(line->id);
	} else {
		smeta_buf->prev_id = cpu_to_le32(PBLK_LINE_EMPTY);
	}

	/* All smeta must be set at this point */
	smeta_buf->header.crc = cpu_to_le32(
			pblk_calc_meta_header_crc(pblk, &smeta_buf->header));
	smeta_buf->crc = cpu_to_le32(pblk_calc_smeta_crc(pblk, smeta_buf));

	/* End metadata */
	memcpy(&emeta_buf->header, &smeta_buf->header,
						sizeof(struct line_header));
	emeta_buf->seq_nr = cpu_to_le64(line->seq_nr);
	emeta_buf->nr_lbas = cpu_to_le64(line->sec_in_line);
	emeta_buf->nr_valid_lbas = cpu_to_le64(0);
	emeta_buf->next_id = cpu_to_le32(PBLK_LINE_EMPTY);
	emeta_buf->crc = cpu_to_le32(0);
	emeta_buf->prev_id = smeta_buf->prev_id;

	return 1;
}

/* For now lines are always assumed full lines. Thus, smeta former and current
 * lun bitmaps are omitted.
 */
static int pblk_line_init_bb(struct pblk *pblk, struct pblk_line *line,
			     int init)
{
	struct nvm_tgt_dev *dev = pblk->dev;
	struct nvm_geo *geo = &dev->geo;
	struct pblk_line_meta *lm = &pblk->lm;
	struct pblk_line_mgmt *l_mg = &pblk->l_mg;
	int nr_bb = 0;
	u64 off;
	int bit = -1;

	line->sec_in_line = lm->sec_per_line;

	/* Capture bad block information on line mapping bitmaps */
	while ((bit = find_next_bit(line->blk_bitmap, lm->blk_per_line,
					bit + 1)) < lm->blk_per_line) {
		off = bit * geo->sec_per_pl;
		bitmap_shift_left(l_mg->bb_aux, l_mg->bb_template, off,
							lm->sec_per_line);
		bitmap_or(line->map_bitmap, line->map_bitmap, l_mg->bb_aux,
							lm->sec_per_line);
		line->sec_in_line -= geo->sec_per_chk;
		if (bit >= lm->emeta_bb)
			nr_bb++;
	}

	/* Mark smeta metadata sectors as bad sectors */
	bit = find_first_zero_bit(line->blk_bitmap, lm->blk_per_line);
	off = bit * geo->sec_per_pl;
	bitmap_set(line->map_bitmap, off, lm->smeta_sec);
	line->sec_in_line -= lm->smeta_sec;
	line->smeta_ssec = off;
	line->cur_sec = off + lm->smeta_sec;

	if (init && pblk_line_submit_smeta_io(pblk, line, off, PBLK_WRITE)) {
		pr_debug("pblk: line smeta I/O failed. Retry\n");
		return 1;
	}

	bitmap_copy(line->invalid_bitmap, line->map_bitmap, lm->sec_per_line);

	/* Mark emeta metadata sectors as bad sectors. We need to consider bad
	 * blocks to make sure that there are enough sectors to store emeta
	 */
	off = lm->sec_per_line - lm->emeta_sec[0];
	bitmap_set(line->invalid_bitmap, off, lm->emeta_sec[0]);
	while (nr_bb) {
		off -= geo->sec_per_pl;
		if (!test_bit(off, line->invalid_bitmap)) {
			bitmap_set(line->invalid_bitmap, off, geo->sec_per_pl);
			nr_bb--;
		}
	}

	line->sec_in_line -= lm->emeta_sec[0];
	line->emeta_ssec = off;
	line->nr_valid_lbas = 0;
	line->left_msecs = line->sec_in_line;
	*line->vsc = cpu_to_le32(line->sec_in_line);

	if (lm->sec_per_line - line->sec_in_line !=
		bitmap_weight(line->invalid_bitmap, lm->sec_per_line)) {
		spin_lock(&line->lock);
		line->state = PBLK_LINESTATE_BAD;
		spin_unlock(&line->lock);

		list_add_tail(&line->list, &l_mg->bad_list);
		pr_err("pblk: unexpected line %d is bad\n", line->id);

		return 0;
	}

	return 1;
}

static int pblk_line_prepare(struct pblk *pblk, struct pblk_line *line)
{
	struct pblk_line_meta *lm = &pblk->lm;
	int blk_in_line = atomic_read(&line->blk_in_line);

	line->map_bitmap = kzalloc(lm->sec_bitmap_len, GFP_ATOMIC);
	if (!line->map_bitmap)
		return -ENOMEM;

	/* will be initialized using bb info from map_bitmap */
	line->invalid_bitmap = kmalloc(lm->sec_bitmap_len, GFP_ATOMIC);
	if (!line->invalid_bitmap) {
		kfree(line->map_bitmap);
		return -ENOMEM;
	}

	spin_lock(&line->lock);
	if (line->state != PBLK_LINESTATE_FREE) {
		kfree(line->map_bitmap);
		kfree(line->invalid_bitmap);
		spin_unlock(&line->lock);
		WARN(1, "pblk: corrupted line %d, state %d\n",
							line->id, line->state);
		return -EAGAIN;
	}

	line->state = PBLK_LINESTATE_OPEN;

	atomic_set(&line->left_eblks, blk_in_line);
	atomic_set(&line->left_seblks, blk_in_line);

	line->meta_distance = lm->meta_distance;
	spin_unlock(&line->lock);

	/* Bad blocks do not need to be erased */
	bitmap_copy(line->erase_bitmap, line->blk_bitmap, lm->blk_per_line);

	kref_init(&line->ref);

	return 0;
}

int pblk_line_recov_alloc(struct pblk *pblk, struct pblk_line *line)
{
	struct pblk_line_mgmt *l_mg = &pblk->l_mg;
	int ret;

	spin_lock(&l_mg->free_lock);
	l_mg->data_line = line;
	list_del(&line->list);

	ret = pblk_line_prepare(pblk, line);
	if (ret) {
		list_add(&line->list, &l_mg->free_list);
		spin_unlock(&l_mg->free_lock);
		return ret;
	}
	spin_unlock(&l_mg->free_lock);

	pblk_rl_free_lines_dec(&pblk->rl, line, true);

	if (!pblk_line_init_bb(pblk, line, 0)) {
		list_add(&line->list, &l_mg->free_list);
		return -EINTR;
	}

	return 0;
}

void pblk_line_recov_close(struct pblk *pblk, struct pblk_line *line)
{
	kfree(line->map_bitmap);
	line->map_bitmap = NULL;
	line->smeta = NULL;
	line->emeta = NULL;
}

struct pblk_line *pblk_line_get(struct pblk *pblk)
{
	struct pblk_line_mgmt *l_mg = &pblk->l_mg;
	struct pblk_line_meta *lm = &pblk->lm;
	struct pblk_line *line;
	int ret, bit;

	lockdep_assert_held(&l_mg->free_lock);

retry:
	if (list_empty(&l_mg->free_list)) {
		pr_err("pblk: no free lines\n");
		return NULL;
	}

	line = list_first_entry(&l_mg->free_list, struct pblk_line, list);
	list_del(&line->list);
	l_mg->nr_free_lines--;

	bit = find_first_zero_bit(line->blk_bitmap, lm->blk_per_line);
	if (unlikely(bit >= lm->blk_per_line)) {
		spin_lock(&line->lock);
		line->state = PBLK_LINESTATE_BAD;
		spin_unlock(&line->lock);

		list_add_tail(&line->list, &l_mg->bad_list);

		pr_debug("pblk: line %d is bad\n", line->id);
		goto retry;
	}

	ret = pblk_line_prepare(pblk, line);
	if (ret) {
		if (ret == -EAGAIN) {
			list_add(&line->list, &l_mg->corrupt_list);
			goto retry;
		} else {
			pr_err("pblk: failed to prepare line %d\n", line->id);
			list_add(&line->list, &l_mg->free_list);
			l_mg->nr_free_lines++;
			return NULL;
		}
	}

	return line;
}

static struct pblk_line *pblk_line_retry(struct pblk *pblk,
					 struct pblk_line *line)
{
	struct pblk_line_mgmt *l_mg = &pblk->l_mg;
	struct pblk_line *retry_line;

retry:
	spin_lock(&l_mg->free_lock);
	retry_line = pblk_line_get(pblk);
	if (!retry_line) {
		l_mg->data_line = NULL;
		spin_unlock(&l_mg->free_lock);
		return NULL;
	}

	retry_line->smeta = line->smeta;
	retry_line->emeta = line->emeta;
	retry_line->meta_line = line->meta_line;

	pblk_line_free(pblk, line);
	l_mg->data_line = retry_line;
	spin_unlock(&l_mg->free_lock);

	pblk_rl_free_lines_dec(&pblk->rl, line, false);

	if (pblk_line_erase(pblk, retry_line))
		goto retry;

	return retry_line;
}

static void pblk_set_space_limit(struct pblk *pblk)
{
	struct pblk_rl *rl = &pblk->rl;

	atomic_set(&rl->rb_space, 0);
}

struct pblk_line *pblk_line_get_first_data(struct pblk *pblk)
{
	struct pblk_line_mgmt *l_mg = &pblk->l_mg;
	struct pblk_line *line;

	spin_lock(&l_mg->free_lock);
	line = pblk_line_get(pblk);
	if (!line) {
		spin_unlock(&l_mg->free_lock);
		return NULL;
	}

	line->seq_nr = l_mg->d_seq_nr++;
	line->type = PBLK_LINETYPE_DATA;
	l_mg->data_line = line;

	pblk_line_setup_metadata(line, l_mg, &pblk->lm);

	/* Allocate next line for preparation */
	l_mg->data_next = pblk_line_get(pblk);
	if (!l_mg->data_next) {
		/* If we cannot get a new line, we need to stop the pipeline.
		 * Only allow as many writes in as we can store safely and then
		 * fail gracefully
		 */
		pblk_set_space_limit(pblk);

		l_mg->data_next = NULL;
	} else {
		l_mg->data_next->seq_nr = l_mg->d_seq_nr++;
		l_mg->data_next->type = PBLK_LINETYPE_DATA;
	}
	spin_unlock(&l_mg->free_lock);

	if (pblk_line_erase(pblk, line)) {
		line = pblk_line_retry(pblk, line);
		if (!line)
			return NULL;
	}

retry_setup:
	if (!pblk_line_init_metadata(pblk, line, NULL)) {
		line = pblk_line_retry(pblk, line);
		if (!line)
			return NULL;

		goto retry_setup;
	}

	if (!pblk_line_init_bb(pblk, line, 1)) {
		line = pblk_line_retry(pblk, line);
		if (!line)
			return NULL;

		goto retry_setup;
	}

	pblk_rl_free_lines_dec(&pblk->rl, line, true);

	return line;
}

static void pblk_stop_writes(struct pblk *pblk, struct pblk_line *line)
{
	lockdep_assert_held(&pblk->l_mg.free_lock);

	pblk_set_space_limit(pblk);
	pblk->state = PBLK_STATE_STOPPING;
}

static void pblk_line_close_meta_sync(struct pblk *pblk)
{
	struct pblk_line_mgmt *l_mg = &pblk->l_mg;
	struct pblk_line_meta *lm = &pblk->lm;
	struct pblk_line *line, *tline;
	LIST_HEAD(list);

	spin_lock(&l_mg->close_lock);
	if (list_empty(&l_mg->emeta_list)) {
		spin_unlock(&l_mg->close_lock);
		return;
	}

	list_cut_position(&list, &l_mg->emeta_list, l_mg->emeta_list.prev);
	spin_unlock(&l_mg->close_lock);

	list_for_each_entry_safe(line, tline, &list, list) {
		struct pblk_emeta *emeta = line->emeta;

		while (emeta->mem < lm->emeta_len[0]) {
			int ret;

			ret = pblk_submit_meta_io(pblk, line);
			if (ret) {
				pr_err("pblk: sync meta line %d failed (%d)\n",
							line->id, ret);
				return;
			}
		}
	}

	pblk_wait_for_meta(pblk);
	flush_workqueue(pblk->close_wq);
}

void pblk_pipeline_stop(struct pblk *pblk)
{
	struct pblk_line_mgmt *l_mg = &pblk->l_mg;
	int ret;

	spin_lock(&l_mg->free_lock);
	if (pblk->state == PBLK_STATE_RECOVERING ||
					pblk->state == PBLK_STATE_STOPPED) {
		spin_unlock(&l_mg->free_lock);
		return;
	}
	pblk->state = PBLK_STATE_RECOVERING;
	spin_unlock(&l_mg->free_lock);

	pblk_flush_writer(pblk);
	pblk_wait_for_meta(pblk);

	ret = pblk_recov_pad(pblk);
	if (ret) {
		pr_err("pblk: could not close data on teardown(%d)\n", ret);
		return;
	}

	flush_workqueue(pblk->bb_wq);
	pblk_line_close_meta_sync(pblk);

	spin_lock(&l_mg->free_lock);
	pblk->state = PBLK_STATE_STOPPED;
	l_mg->data_line = NULL;
	l_mg->data_next = NULL;
	spin_unlock(&l_mg->free_lock);
}

struct pblk_line *pblk_line_replace_data(struct pblk *pblk)
{
	struct pblk_line_mgmt *l_mg = &pblk->l_mg;
	struct pblk_line *cur, *new = NULL;
	unsigned int left_seblks;

	cur = l_mg->data_line;
	new = l_mg->data_next;
	if (!new)
		goto out;
	l_mg->data_line = new;

	spin_lock(&l_mg->free_lock);
	if (pblk->state != PBLK_STATE_RUNNING) {
		l_mg->data_line = NULL;
		l_mg->data_next = NULL;
		spin_unlock(&l_mg->free_lock);
		goto out;
	}

	pblk_line_setup_metadata(new, l_mg, &pblk->lm);
	spin_unlock(&l_mg->free_lock);

retry_erase:
	left_seblks = atomic_read(&new->left_seblks);
	if (left_seblks) {
		/* If line is not fully erased, erase it */
		if (atomic_read(&new->left_eblks)) {
			if (pblk_line_erase(pblk, new))
				goto out;
		} else {
			io_schedule();
		}
		goto retry_erase;
	}

retry_setup:
	if (!pblk_line_init_metadata(pblk, new, cur)) {
		new = pblk_line_retry(pblk, new);
		if (!new)
			goto out;

		goto retry_setup;
	}

	if (!pblk_line_init_bb(pblk, new, 1)) {
		new = pblk_line_retry(pblk, new);
		if (!new)
			goto out;

		goto retry_setup;
	}

	pblk_rl_free_lines_dec(&pblk->rl, new, true);

	/* Allocate next line for preparation */
	spin_lock(&l_mg->free_lock);
	l_mg->data_next = pblk_line_get(pblk);
	if (!l_mg->data_next) {
		/* If we cannot get a new line, we need to stop the pipeline.
		 * Only allow as many writes in as we can store safely and then
		 * fail gracefully
		 */
		pblk_stop_writes(pblk, new);
		l_mg->data_next = NULL;
	} else {
		l_mg->data_next->seq_nr = l_mg->d_seq_nr++;
		l_mg->data_next->type = PBLK_LINETYPE_DATA;
	}
	spin_unlock(&l_mg->free_lock);

<<<<<<< HEAD
	if (is_next)
		pblk_rl_free_lines_dec(&pblk->rl, l_mg->data_next);

=======
>>>>>>> 5fa4ec9c
out:
	return new;
}

void pblk_line_free(struct pblk *pblk, struct pblk_line *line)
{
	kfree(line->map_bitmap);
	kfree(line->invalid_bitmap);

	*line->vsc = cpu_to_le32(EMPTY_ENTRY);

	line->map_bitmap = NULL;
	line->invalid_bitmap = NULL;
	line->smeta = NULL;
	line->emeta = NULL;
}

static void __pblk_line_put(struct pblk *pblk, struct pblk_line *line)
{
	struct pblk_line_mgmt *l_mg = &pblk->l_mg;
	struct pblk_gc *gc = &pblk->gc;

	spin_lock(&line->lock);
	WARN_ON(line->state != PBLK_LINESTATE_GC);
	line->state = PBLK_LINESTATE_FREE;
	line->gc_group = PBLK_LINEGC_NONE;
	pblk_line_free(pblk, line);
	spin_unlock(&line->lock);

	atomic_dec(&gc->pipeline_gc);

	spin_lock(&l_mg->free_lock);
	list_add_tail(&line->list, &l_mg->free_list);
	l_mg->nr_free_lines++;
	spin_unlock(&l_mg->free_lock);

	pblk_rl_free_lines_inc(&pblk->rl, line);
}

static void pblk_line_put_ws(struct work_struct *work)
{
	struct pblk_line_ws *line_put_ws = container_of(work,
						struct pblk_line_ws, ws);
	struct pblk *pblk = line_put_ws->pblk;
	struct pblk_line *line = line_put_ws->line;

	__pblk_line_put(pblk, line);
	mempool_free(line_put_ws, pblk->gen_ws_pool);
}

void pblk_line_put(struct kref *ref)
{
	struct pblk_line *line = container_of(ref, struct pblk_line, ref);
	struct pblk *pblk = line->pblk;

	__pblk_line_put(pblk, line);
}

void pblk_line_put_wq(struct kref *ref)
{
	struct pblk_line *line = container_of(ref, struct pblk_line, ref);
	struct pblk *pblk = line->pblk;
	struct pblk_line_ws *line_put_ws;

	line_put_ws = mempool_alloc(pblk->gen_ws_pool, GFP_ATOMIC);
	if (!line_put_ws)
		return;

	line_put_ws->pblk = pblk;
	line_put_ws->line = line;
	line_put_ws->priv = NULL;

	INIT_WORK(&line_put_ws->ws, pblk_line_put_ws);
	queue_work(pblk->r_end_wq, &line_put_ws->ws);
}

int pblk_blk_erase_async(struct pblk *pblk, struct ppa_addr ppa)
{
	struct nvm_rq *rqd;
	int err;

	rqd = pblk_alloc_rqd(pblk, PBLK_ERASE);

	pblk_setup_e_rq(pblk, rqd, ppa);

	rqd->end_io = pblk_end_io_erase;
	rqd->private = pblk;

	/* The write thread schedules erases so that it minimizes disturbances
	 * with writes. Thus, there is no need to take the LUN semaphore.
	 */
	err = pblk_submit_io(pblk, rqd);
	if (err) {
		struct nvm_tgt_dev *dev = pblk->dev;
		struct nvm_geo *geo = &dev->geo;

		pr_err("pblk: could not async erase line:%d,blk:%d\n",
					pblk_ppa_to_line(ppa),
					pblk_ppa_to_pos(geo, ppa));
	}

	return err;
}

struct pblk_line *pblk_line_get_data(struct pblk *pblk)
{
	return pblk->l_mg.data_line;
}

/* For now, always erase next line */
struct pblk_line *pblk_line_get_erase(struct pblk *pblk)
{
	return pblk->l_mg.data_next;
}

int pblk_line_is_full(struct pblk_line *line)
{
	return (line->left_msecs == 0);
}

static void pblk_line_should_sync_meta(struct pblk *pblk)
{
	if (pblk_rl_is_limit(&pblk->rl))
		pblk_line_close_meta_sync(pblk);
}

void pblk_line_close(struct pblk *pblk, struct pblk_line *line)
{
	struct pblk_line_mgmt *l_mg = &pblk->l_mg;
	struct list_head *move_list;

#ifdef CONFIG_NVM_DEBUG
	struct pblk_line_meta *lm = &pblk->lm;

	WARN(!bitmap_full(line->map_bitmap, lm->sec_per_line),
				"pblk: corrupt closed line %d\n", line->id);
#endif

	spin_lock(&l_mg->free_lock);
	WARN_ON(!test_and_clear_bit(line->meta_line, &l_mg->meta_bitmap));
	spin_unlock(&l_mg->free_lock);

	spin_lock(&l_mg->gc_lock);
	spin_lock(&line->lock);
	WARN_ON(line->state != PBLK_LINESTATE_OPEN);
	line->state = PBLK_LINESTATE_CLOSED;
	move_list = pblk_line_gc_list(pblk, line);

	list_add_tail(&line->list, move_list);

	kfree(line->map_bitmap);
	line->map_bitmap = NULL;
	line->smeta = NULL;
	line->emeta = NULL;

	spin_unlock(&line->lock);
	spin_unlock(&l_mg->gc_lock);
}

void pblk_line_close_meta(struct pblk *pblk, struct pblk_line *line)
{
	struct pblk_line_mgmt *l_mg = &pblk->l_mg;
	struct pblk_line_meta *lm = &pblk->lm;
	struct pblk_emeta *emeta = line->emeta;
	struct line_emeta *emeta_buf = emeta->buf;

	/* No need for exact vsc value; avoid a big line lock and take aprox. */
	memcpy(emeta_to_vsc(pblk, emeta_buf), l_mg->vsc_list, lm->vsc_list_len);
	memcpy(emeta_to_bb(emeta_buf), line->blk_bitmap, lm->blk_bitmap_len);

	emeta_buf->nr_valid_lbas = cpu_to_le64(line->nr_valid_lbas);
	emeta_buf->crc = cpu_to_le32(pblk_calc_emeta_crc(pblk, emeta_buf));

	spin_lock(&l_mg->close_lock);
	spin_lock(&line->lock);
	list_add_tail(&line->list, &l_mg->emeta_list);
	spin_unlock(&line->lock);
	spin_unlock(&l_mg->close_lock);

	pblk_line_should_sync_meta(pblk);
}

void pblk_line_close_ws(struct work_struct *work)
{
	struct pblk_line_ws *line_ws = container_of(work, struct pblk_line_ws,
									ws);
	struct pblk *pblk = line_ws->pblk;
	struct pblk_line *line = line_ws->line;

	pblk_line_close(pblk, line);
	mempool_free(line_ws, pblk->gen_ws_pool);
}

void pblk_gen_run_ws(struct pblk *pblk, struct pblk_line *line, void *priv,
		      void (*work)(struct work_struct *), gfp_t gfp_mask,
		      struct workqueue_struct *wq)
{
	struct pblk_line_ws *line_ws;

	line_ws = mempool_alloc(pblk->gen_ws_pool, gfp_mask);

	line_ws->pblk = pblk;
	line_ws->line = line;
	line_ws->priv = priv;

	INIT_WORK(&line_ws->ws, work);
	queue_work(wq, &line_ws->ws);
}

static void __pblk_down_page(struct pblk *pblk, struct ppa_addr *ppa_list,
			     int nr_ppas, int pos)
{
	struct pblk_lun *rlun = &pblk->luns[pos];
	int ret;

	/*
	 * Only send one inflight I/O per LUN. Since we map at a page
	 * granurality, all ppas in the I/O will map to the same LUN
	 */
#ifdef CONFIG_NVM_DEBUG
	int i;

	for (i = 1; i < nr_ppas; i++)
		WARN_ON(ppa_list[0].g.lun != ppa_list[i].g.lun ||
				ppa_list[0].g.ch != ppa_list[i].g.ch);
#endif

	ret = down_timeout(&rlun->wr_sem, msecs_to_jiffies(30000));
	if (ret == -ETIME || ret == -EINTR)
		pr_err("pblk: taking lun semaphore timed out: err %d\n", -ret);
}

void pblk_down_page(struct pblk *pblk, struct ppa_addr *ppa_list, int nr_ppas)
{
	struct nvm_tgt_dev *dev = pblk->dev;
	struct nvm_geo *geo = &dev->geo;
	int pos = pblk_ppa_to_pos(geo, ppa_list[0]);

	__pblk_down_page(pblk, ppa_list, nr_ppas, pos);
}

void pblk_down_rq(struct pblk *pblk, struct ppa_addr *ppa_list, int nr_ppas,
		  unsigned long *lun_bitmap)
{
	struct nvm_tgt_dev *dev = pblk->dev;
	struct nvm_geo *geo = &dev->geo;
	int pos = pblk_ppa_to_pos(geo, ppa_list[0]);

	/* If the LUN has been locked for this same request, do no attempt to
	 * lock it again
	 */
	if (test_and_set_bit(pos, lun_bitmap))
		return;

	__pblk_down_page(pblk, ppa_list, nr_ppas, pos);
}

void pblk_up_page(struct pblk *pblk, struct ppa_addr *ppa_list, int nr_ppas)
{
	struct nvm_tgt_dev *dev = pblk->dev;
	struct nvm_geo *geo = &dev->geo;
	struct pblk_lun *rlun;
	int pos = pblk_ppa_to_pos(geo, ppa_list[0]);

#ifdef CONFIG_NVM_DEBUG
	int i;

	for (i = 1; i < nr_ppas; i++)
		WARN_ON(ppa_list[0].g.lun != ppa_list[i].g.lun ||
				ppa_list[0].g.ch != ppa_list[i].g.ch);
#endif

	rlun = &pblk->luns[pos];
	up(&rlun->wr_sem);
}

void pblk_up_rq(struct pblk *pblk, struct ppa_addr *ppa_list, int nr_ppas,
		unsigned long *lun_bitmap)
{
	struct nvm_tgt_dev *dev = pblk->dev;
	struct nvm_geo *geo = &dev->geo;
	struct pblk_lun *rlun;
	int nr_luns = geo->all_luns;
	int bit = -1;

	while ((bit = find_next_bit(lun_bitmap, nr_luns, bit + 1)) < nr_luns) {
		rlun = &pblk->luns[bit];
		up(&rlun->wr_sem);
	}
}

void pblk_update_map(struct pblk *pblk, sector_t lba, struct ppa_addr ppa)
{
	struct ppa_addr ppa_l2p;

	/* logic error: lba out-of-bounds. Ignore update */
	if (!(lba < pblk->rl.nr_secs)) {
		WARN(1, "pblk: corrupted L2P map request\n");
		return;
	}

	spin_lock(&pblk->trans_lock);
	ppa_l2p = pblk_trans_map_get(pblk, lba);

	if (!pblk_addr_in_cache(ppa_l2p) && !pblk_ppa_empty(ppa_l2p))
		pblk_map_invalidate(pblk, ppa_l2p);

	pblk_trans_map_set(pblk, lba, ppa);
	spin_unlock(&pblk->trans_lock);
}

void pblk_update_map_cache(struct pblk *pblk, sector_t lba, struct ppa_addr ppa)
{

#ifdef CONFIG_NVM_DEBUG
	/* Callers must ensure that the ppa points to a cache address */
	BUG_ON(!pblk_addr_in_cache(ppa));
	BUG_ON(pblk_rb_pos_oob(&pblk->rwb, pblk_addr_to_cacheline(ppa)));
#endif

	pblk_update_map(pblk, lba, ppa);
}

int pblk_update_map_gc(struct pblk *pblk, sector_t lba, struct ppa_addr ppa_new,
		       struct pblk_line *gc_line, u64 paddr_gc)
{
	struct ppa_addr ppa_l2p, ppa_gc;
	int ret = 1;

#ifdef CONFIG_NVM_DEBUG
	/* Callers must ensure that the ppa points to a cache address */
	BUG_ON(!pblk_addr_in_cache(ppa_new));
	BUG_ON(pblk_rb_pos_oob(&pblk->rwb, pblk_addr_to_cacheline(ppa_new)));
#endif

	/* logic error: lba out-of-bounds. Ignore update */
	if (!(lba < pblk->rl.nr_secs)) {
		WARN(1, "pblk: corrupted L2P map request\n");
		return 0;
	}

	spin_lock(&pblk->trans_lock);
	ppa_l2p = pblk_trans_map_get(pblk, lba);
	ppa_gc = addr_to_gen_ppa(pblk, paddr_gc, gc_line->id);

	if (!pblk_ppa_comp(ppa_l2p, ppa_gc)) {
		spin_lock(&gc_line->lock);
		WARN(!test_bit(paddr_gc, gc_line->invalid_bitmap),
						"pblk: corrupted GC update");
		spin_unlock(&gc_line->lock);

		ret = 0;
		goto out;
	}

	pblk_trans_map_set(pblk, lba, ppa_new);
out:
	spin_unlock(&pblk->trans_lock);
	return ret;
}

void pblk_update_map_dev(struct pblk *pblk, sector_t lba,
			 struct ppa_addr ppa_mapped, struct ppa_addr ppa_cache)
{
	struct ppa_addr ppa_l2p;

#ifdef CONFIG_NVM_DEBUG
	/* Callers must ensure that the ppa points to a device address */
	BUG_ON(pblk_addr_in_cache(ppa_mapped));
#endif
	/* Invalidate and discard padded entries */
	if (lba == ADDR_EMPTY) {
#ifdef CONFIG_NVM_DEBUG
		atomic_long_inc(&pblk->padded_wb);
#endif
		if (!pblk_ppa_empty(ppa_mapped))
			pblk_map_invalidate(pblk, ppa_mapped);
		return;
	}

	/* logic error: lba out-of-bounds. Ignore update */
	if (!(lba < pblk->rl.nr_secs)) {
		WARN(1, "pblk: corrupted L2P map request\n");
		return;
	}

	spin_lock(&pblk->trans_lock);
	ppa_l2p = pblk_trans_map_get(pblk, lba);

	/* Do not update L2P if the cacheline has been updated. In this case,
	 * the mapped ppa must be invalidated
	 */
	if (!pblk_ppa_comp(ppa_l2p, ppa_cache)) {
		if (!pblk_ppa_empty(ppa_mapped))
			pblk_map_invalidate(pblk, ppa_mapped);
		goto out;
	}

#ifdef CONFIG_NVM_DEBUG
	WARN_ON(!pblk_addr_in_cache(ppa_l2p) && !pblk_ppa_empty(ppa_l2p));
#endif

	pblk_trans_map_set(pblk, lba, ppa_mapped);
out:
	spin_unlock(&pblk->trans_lock);
}

void pblk_lookup_l2p_seq(struct pblk *pblk, struct ppa_addr *ppas,
			 sector_t blba, int nr_secs)
{
	int i;

	spin_lock(&pblk->trans_lock);
	for (i = 0; i < nr_secs; i++) {
		struct ppa_addr ppa;

		ppa = ppas[i] = pblk_trans_map_get(pblk, blba + i);

		/* If the L2P entry maps to a line, the reference is valid */
		if (!pblk_ppa_empty(ppa) && !pblk_addr_in_cache(ppa)) {
<<<<<<< HEAD
			int line_id = pblk_dev_ppa_to_line(ppa);
=======
			int line_id = pblk_ppa_to_line(ppa);
>>>>>>> 5fa4ec9c
			struct pblk_line *line = &pblk->lines[line_id];

			kref_get(&line->ref);
		}
	}
	spin_unlock(&pblk->trans_lock);
}

void pblk_lookup_l2p_rand(struct pblk *pblk, struct ppa_addr *ppas,
			  u64 *lba_list, int nr_secs)
{
	u64 lba;
	int i;

	spin_lock(&pblk->trans_lock);
	for (i = 0; i < nr_secs; i++) {
		lba = lba_list[i];
		if (lba != ADDR_EMPTY) {
			/* logic error: lba out-of-bounds. Ignore update */
			if (!(lba < pblk->rl.nr_secs)) {
				WARN(1, "pblk: corrupted L2P map request\n");
				continue;
			}
			ppas[i] = pblk_trans_map_get(pblk, lba);
		}
	}
	spin_unlock(&pblk->trans_lock);
}<|MERGE_RESOLUTION|>--- conflicted
+++ resolved
@@ -32,13 +32,8 @@
 		struct pblk_line *line;
 		int pos;
 
-<<<<<<< HEAD
-		line = &pblk->lines[pblk_dev_ppa_to_line(*ppa)];
-		pos = pblk_dev_ppa_to_pos(&dev->geo, *ppa);
-=======
 		line = &pblk->lines[pblk_ppa_to_line(*ppa)];
 		pos = pblk_ppa_to_pos(&dev->geo, *ppa);
->>>>>>> 5fa4ec9c
 
 		pr_err("pblk: failed to mark bb, line:%d, pos:%d\n",
 				line->id, pos);
@@ -425,7 +420,6 @@
 #endif
 
 	atomic_inc(&pblk->inflight_io);
-<<<<<<< HEAD
 
 	return nvm_submit_io(dev, rqd);
 }
@@ -434,16 +428,6 @@
 {
 	struct nvm_tgt_dev *dev = pblk->dev;
 
-=======
-
-	return nvm_submit_io(dev, rqd);
-}
-
-int pblk_submit_io_sync(struct pblk *pblk, struct nvm_rq *rqd)
-{
-	struct nvm_tgt_dev *dev = pblk->dev;
-
->>>>>>> 5fa4ec9c
 #ifdef CONFIG_NVM_DEBUG
 	int ret;
 
@@ -758,11 +742,7 @@
 		cmd_op = NVM_OP_PWRITE;
 		flags = pblk_set_progr_mode(pblk, PBLK_WRITE);
 		lba_list = emeta_to_lbas(pblk, line->emeta->buf);
-<<<<<<< HEAD
-	} else if (dir == PBLK_READ) {
-=======
 	} else if (dir == PBLK_READ_RECOV || dir == PBLK_READ) {
->>>>>>> 5fa4ec9c
 		bio_op = REQ_OP_READ;
 		cmd_op = NVM_OP_PREAD;
 		flags = pblk_set_read_mode(pblk, PBLK_READ_SEQUENTIAL);
@@ -836,11 +816,7 @@
 {
 	u64 bpaddr = pblk_line_smeta_start(pblk, line);
 
-<<<<<<< HEAD
-	return pblk_line_submit_smeta_io(pblk, line, bpaddr, PBLK_READ);
-=======
 	return pblk_line_submit_smeta_io(pblk, line, bpaddr, PBLK_READ_RECOV);
->>>>>>> 5fa4ec9c
 }
 
 int pblk_line_read_emeta(struct pblk *pblk, struct pblk_line *line,
@@ -1481,12 +1457,6 @@
 	}
 	spin_unlock(&l_mg->free_lock);
 
-<<<<<<< HEAD
-	if (is_next)
-		pblk_rl_free_lines_dec(&pblk->rl, l_mg->data_next);
-
-=======
->>>>>>> 5fa4ec9c
 out:
 	return new;
 }
@@ -1907,11 +1877,7 @@
 
 		/* If the L2P entry maps to a line, the reference is valid */
 		if (!pblk_ppa_empty(ppa) && !pblk_addr_in_cache(ppa)) {
-<<<<<<< HEAD
-			int line_id = pblk_dev_ppa_to_line(ppa);
-=======
 			int line_id = pblk_ppa_to_line(ppa);
->>>>>>> 5fa4ec9c
 			struct pblk_line *line = &pblk->lines[line_id];
 
 			kref_get(&line->ref);
