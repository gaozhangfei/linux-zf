#ifndef _DVB_USB_CXUSB_H_
#define _DVB_USB_CXUSB_H_

#define DVB_USB_LOG_PREFIX "cxusb"
#include "dvb-usb.h"

/* usb commands - some of it are guesses, don't have a reference yet */
#define CMD_BLUEBIRD_GPIO_RW 0x05

#define CMD_I2C_WRITE     0x08
#define CMD_I2C_READ      0x09

#define CMD_GPIO_READ     0x0d
#define CMD_GPIO_WRITE    0x0e
#define     GPIO_TUNER         0x02

#define CMD_POWER_OFF     0xdc
#define CMD_POWER_ON      0xde

#define CMD_STREAMING_ON  0x36
#define CMD_STREAMING_OFF 0x37

#define CMD_AVER_STREAM_ON  0x18
#define CMD_AVER_STREAM_OFF 0x19

#define CMD_GET_IR_CODE   0x47

#define CMD_ANALOG        0x50
#define CMD_DIGITAL       0x51

/* Max transfer size done by I2C transfer functions */
#define MAX_XFER_SIZE  80

struct cxusb_state {
	u8 gpio_write_state[3];
	struct i2c_client *i2c_client_demod;
	struct i2c_client *i2c_client_tuner;

	unsigned char data[MAX_XFER_SIZE];
<<<<<<< HEAD
	struct mutex data_mutex;
=======
>>>>>>> a25f0944
};

#endif<|MERGE_RESOLUTION|>--- conflicted
+++ resolved
@@ -37,10 +37,6 @@
 	struct i2c_client *i2c_client_tuner;
 
 	unsigned char data[MAX_XFER_SIZE];
-<<<<<<< HEAD
-	struct mutex data_mutex;
-=======
->>>>>>> a25f0944
 };
 
 #endif