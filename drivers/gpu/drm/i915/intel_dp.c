--- conflicted
+++ resolved
@@ -227,12 +227,7 @@
 	return MODE_OK;
 }
 
-<<<<<<< HEAD
-static uint32_t
-pack_aux(const uint8_t *src, int src_bytes)
-=======
 uint32_t intel_dp_pack_aux(const uint8_t *src, int src_bytes)
->>>>>>> 064ca1d2
 {
 	int	i;
 	uint32_t v = 0;
@@ -1704,21 +1699,12 @@
 		POSTING_READ(pp_ctrl_reg);
 	}
 }
-<<<<<<< HEAD
 
 void intel_edp_panel_on(struct intel_dp *intel_dp)
 {
 	if (!is_edp(intel_dp))
 		return;
 
-=======
-
-void intel_edp_panel_on(struct intel_dp *intel_dp)
-{
-	if (!is_edp(intel_dp))
-		return;
-
->>>>>>> 064ca1d2
 	pps_lock(intel_dp);
 	edp_panel_on(intel_dp);
 	pps_unlock(intel_dp);
@@ -2109,388 +2095,6 @@
 	}
 }
 
-<<<<<<< HEAD
-static bool is_edp_psr(struct intel_dp *intel_dp)
-{
-	return intel_dp->psr_dpcd[0] & DP_PSR_IS_SUPPORTED;
-}
-
-static bool intel_edp_is_psr_enabled(struct drm_device *dev)
-{
-	struct drm_i915_private *dev_priv = dev->dev_private;
-
-	if (!HAS_PSR(dev))
-		return false;
-
-	return I915_READ(EDP_PSR_CTL(dev)) & EDP_PSR_ENABLE;
-}
-
-static void intel_edp_psr_write_vsc(struct intel_dp *intel_dp,
-				    struct edp_vsc_psr *vsc_psr)
-{
-	struct intel_digital_port *dig_port = dp_to_dig_port(intel_dp);
-	struct drm_device *dev = dig_port->base.base.dev;
-	struct drm_i915_private *dev_priv = dev->dev_private;
-	struct intel_crtc *crtc = to_intel_crtc(dig_port->base.base.crtc);
-	u32 ctl_reg = HSW_TVIDEO_DIP_CTL(crtc->config.cpu_transcoder);
-	u32 data_reg = HSW_TVIDEO_DIP_VSC_DATA(crtc->config.cpu_transcoder);
-	uint32_t *data = (uint32_t *) vsc_psr;
-	unsigned int i;
-
-	/* As per BSPec (Pipe Video Data Island Packet), we need to disable
-	   the video DIP being updated before program video DIP data buffer
-	   registers for DIP being updated. */
-	I915_WRITE(ctl_reg, 0);
-	POSTING_READ(ctl_reg);
-
-	for (i = 0; i < VIDEO_DIP_VSC_DATA_SIZE; i += 4) {
-		if (i < sizeof(struct edp_vsc_psr))
-			I915_WRITE(data_reg + i, *data++);
-		else
-			I915_WRITE(data_reg + i, 0);
-	}
-
-	I915_WRITE(ctl_reg, VIDEO_DIP_ENABLE_VSC_HSW);
-	POSTING_READ(ctl_reg);
-}
-
-static void intel_edp_psr_setup_vsc(struct intel_dp *intel_dp)
-{
-	struct edp_vsc_psr psr_vsc;
-
-	/* Prepare VSC packet as per EDP 1.3 spec, Table 3.10 */
-	memset(&psr_vsc, 0, sizeof(psr_vsc));
-	psr_vsc.sdp_header.HB0 = 0;
-	psr_vsc.sdp_header.HB1 = 0x7;
-	psr_vsc.sdp_header.HB2 = 0x2;
-	psr_vsc.sdp_header.HB3 = 0x8;
-	intel_edp_psr_write_vsc(intel_dp, &psr_vsc);
-}
-
-static void intel_edp_psr_enable_sink(struct intel_dp *intel_dp)
-{
-	struct intel_digital_port *dig_port = dp_to_dig_port(intel_dp);
-	struct drm_device *dev = dig_port->base.base.dev;
-	struct drm_i915_private *dev_priv = dev->dev_private;
-	uint32_t aux_clock_divider;
-	int precharge = 0x3;
-	bool only_standby = false;
-	static const uint8_t aux_msg[] = {
-		[0] = DP_AUX_NATIVE_WRITE << 4,
-		[1] = DP_SET_POWER >> 8,
-		[2] = DP_SET_POWER & 0xff,
-		[3] = 1 - 1,
-		[4] = DP_SET_POWER_D0,
-	};
-	int i;
-
-	BUILD_BUG_ON(sizeof(aux_msg) > 20);
-
-	aux_clock_divider = intel_dp->get_aux_clock_divider(intel_dp, 0);
-
-	if (IS_BROADWELL(dev) && dig_port->port != PORT_A)
-		only_standby = true;
-
-	/* Enable PSR in sink */
-	if (intel_dp->psr_dpcd[1] & DP_PSR_NO_TRAIN_ON_EXIT || only_standby)
-		drm_dp_dpcd_writeb(&intel_dp->aux, DP_PSR_EN_CFG,
-				   DP_PSR_ENABLE & ~DP_PSR_MAIN_LINK_ACTIVE);
-	else
-		drm_dp_dpcd_writeb(&intel_dp->aux, DP_PSR_EN_CFG,
-				   DP_PSR_ENABLE | DP_PSR_MAIN_LINK_ACTIVE);
-
-	/* Setup AUX registers */
-	for (i = 0; i < sizeof(aux_msg); i += 4)
-		I915_WRITE(EDP_PSR_AUX_DATA1(dev) + i,
-			   pack_aux(&aux_msg[i], sizeof(aux_msg) - i));
-
-	I915_WRITE(EDP_PSR_AUX_CTL(dev),
-		   DP_AUX_CH_CTL_TIME_OUT_400us |
-		   (sizeof(aux_msg) << DP_AUX_CH_CTL_MESSAGE_SIZE_SHIFT) |
-		   (precharge << DP_AUX_CH_CTL_PRECHARGE_2US_SHIFT) |
-		   (aux_clock_divider << DP_AUX_CH_CTL_BIT_CLOCK_2X_SHIFT));
-}
-
-static void intel_edp_psr_enable_source(struct intel_dp *intel_dp)
-{
-	struct intel_digital_port *dig_port = dp_to_dig_port(intel_dp);
-	struct drm_device *dev = dig_port->base.base.dev;
-	struct drm_i915_private *dev_priv = dev->dev_private;
-	uint32_t max_sleep_time = 0x1f;
-	uint32_t idle_frames = 1;
-	uint32_t val = 0x0;
-	const uint32_t link_entry_time = EDP_PSR_MIN_LINK_ENTRY_TIME_8_LINES;
-	bool only_standby = false;
-
-	if (IS_BROADWELL(dev) && dig_port->port != PORT_A)
-		only_standby = true;
-
-	if (intel_dp->psr_dpcd[1] & DP_PSR_NO_TRAIN_ON_EXIT || only_standby) {
-		val |= EDP_PSR_LINK_STANDBY;
-		val |= EDP_PSR_TP2_TP3_TIME_0us;
-		val |= EDP_PSR_TP1_TIME_0us;
-		val |= EDP_PSR_SKIP_AUX_EXIT;
-		val |= IS_BROADWELL(dev) ? BDW_PSR_SINGLE_FRAME : 0;
-	} else
-		val |= EDP_PSR_LINK_DISABLE;
-
-	I915_WRITE(EDP_PSR_CTL(dev), val |
-		   (IS_BROADWELL(dev) ? 0 : link_entry_time) |
-		   max_sleep_time << EDP_PSR_MAX_SLEEP_TIME_SHIFT |
-		   idle_frames << EDP_PSR_IDLE_FRAME_SHIFT |
-		   EDP_PSR_ENABLE);
-}
-
-static bool intel_edp_psr_match_conditions(struct intel_dp *intel_dp)
-{
-	struct intel_digital_port *dig_port = dp_to_dig_port(intel_dp);
-	struct drm_device *dev = dig_port->base.base.dev;
-	struct drm_i915_private *dev_priv = dev->dev_private;
-	struct drm_crtc *crtc = dig_port->base.base.crtc;
-	struct intel_crtc *intel_crtc = to_intel_crtc(crtc);
-
-	lockdep_assert_held(&dev_priv->psr.lock);
-	WARN_ON(!drm_modeset_is_locked(&dev->mode_config.connection_mutex));
-	WARN_ON(!drm_modeset_is_locked(&crtc->mutex));
-
-	dev_priv->psr.source_ok = false;
-
-	if (IS_HASWELL(dev) && dig_port->port != PORT_A) {
-		DRM_DEBUG_KMS("HSW ties PSR to DDI A (eDP)\n");
-		return false;
-	}
-
-	if (!i915.enable_psr) {
-		DRM_DEBUG_KMS("PSR disable by flag\n");
-		return false;
-	}
-
-	/* Below limitations aren't valid for Broadwell */
-	if (IS_BROADWELL(dev))
-		goto out;
-
-	if (I915_READ(HSW_STEREO_3D_CTL(intel_crtc->config.cpu_transcoder)) &
-	    S3D_ENABLE) {
-		DRM_DEBUG_KMS("PSR condition failed: Stereo 3D is Enabled\n");
-		return false;
-	}
-
-	if (intel_crtc->config.adjusted_mode.flags & DRM_MODE_FLAG_INTERLACE) {
-		DRM_DEBUG_KMS("PSR condition failed: Interlaced is Enabled\n");
-		return false;
-	}
-
- out:
-	dev_priv->psr.source_ok = true;
-	return true;
-}
-
-static void intel_edp_psr_do_enable(struct intel_dp *intel_dp)
-{
-	struct intel_digital_port *intel_dig_port = dp_to_dig_port(intel_dp);
-	struct drm_device *dev = intel_dig_port->base.base.dev;
-	struct drm_i915_private *dev_priv = dev->dev_private;
-
-	WARN_ON(I915_READ(EDP_PSR_CTL(dev)) & EDP_PSR_ENABLE);
-	WARN_ON(dev_priv->psr.active);
-	lockdep_assert_held(&dev_priv->psr.lock);
-
-	/* Enable/Re-enable PSR on the host */
-	intel_edp_psr_enable_source(intel_dp);
-
-	dev_priv->psr.active = true;
-}
-
-void intel_edp_psr_enable(struct intel_dp *intel_dp)
-{
-	struct drm_device *dev = intel_dp_to_dev(intel_dp);
-	struct drm_i915_private *dev_priv = dev->dev_private;
-
-	if (!HAS_PSR(dev)) {
-		DRM_DEBUG_KMS("PSR not supported on this platform\n");
-		return;
-	}
-
-	if (!is_edp_psr(intel_dp)) {
-		DRM_DEBUG_KMS("PSR not supported by this panel\n");
-		return;
-	}
-
-	mutex_lock(&dev_priv->psr.lock);
-	if (dev_priv->psr.enabled) {
-		DRM_DEBUG_KMS("PSR already in use\n");
-		goto unlock;
-	}
-
-	if (!intel_edp_psr_match_conditions(intel_dp))
-		goto unlock;
-
-	dev_priv->psr.busy_frontbuffer_bits = 0;
-
-	intel_edp_psr_setup_vsc(intel_dp);
-
-	/* Avoid continuous PSR exit by masking memup and hpd */
-	I915_WRITE(EDP_PSR_DEBUG_CTL(dev), EDP_PSR_DEBUG_MASK_MEMUP |
-		   EDP_PSR_DEBUG_MASK_HPD | EDP_PSR_DEBUG_MASK_LPSP);
-
-	/* Enable PSR on the panel */
-	intel_edp_psr_enable_sink(intel_dp);
-
-	dev_priv->psr.enabled = intel_dp;
-unlock:
-	mutex_unlock(&dev_priv->psr.lock);
-}
-
-void intel_edp_psr_disable(struct intel_dp *intel_dp)
-{
-	struct drm_device *dev = intel_dp_to_dev(intel_dp);
-	struct drm_i915_private *dev_priv = dev->dev_private;
-
-	mutex_lock(&dev_priv->psr.lock);
-	if (!dev_priv->psr.enabled) {
-		mutex_unlock(&dev_priv->psr.lock);
-		return;
-	}
-
-	if (dev_priv->psr.active) {
-		I915_WRITE(EDP_PSR_CTL(dev),
-			   I915_READ(EDP_PSR_CTL(dev)) & ~EDP_PSR_ENABLE);
-
-		/* Wait till PSR is idle */
-		if (_wait_for((I915_READ(EDP_PSR_STATUS_CTL(dev)) &
-			       EDP_PSR_STATUS_STATE_MASK) == 0, 2000, 10))
-			DRM_ERROR("Timed out waiting for PSR Idle State\n");
-
-		dev_priv->psr.active = false;
-	} else {
-		WARN_ON(I915_READ(EDP_PSR_CTL(dev)) & EDP_PSR_ENABLE);
-	}
-
-	dev_priv->psr.enabled = NULL;
-	mutex_unlock(&dev_priv->psr.lock);
-
-	cancel_delayed_work_sync(&dev_priv->psr.work);
-}
-
-static void intel_edp_psr_work(struct work_struct *work)
-{
-	struct drm_i915_private *dev_priv =
-		container_of(work, typeof(*dev_priv), psr.work.work);
-	struct intel_dp *intel_dp = dev_priv->psr.enabled;
-
-	/* We have to make sure PSR is ready for re-enable
-	 * otherwise it keeps disabled until next full enable/disable cycle.
-	 * PSR might take some time to get fully disabled
-	 * and be ready for re-enable.
-	 */
-	if (wait_for((I915_READ(EDP_PSR_STATUS_CTL(dev_priv->dev)) &
-		      EDP_PSR_STATUS_STATE_MASK) == 0, 50)) {
-		DRM_ERROR("Timed out waiting for PSR Idle for re-enable\n");
-		return;
-	}
-
-	mutex_lock(&dev_priv->psr.lock);
-	intel_dp = dev_priv->psr.enabled;
-
-	if (!intel_dp)
-		goto unlock;
-
-	/*
-	 * The delayed work can race with an invalidate hence we need to
-	 * recheck. Since psr_flush first clears this and then reschedules we
-	 * won't ever miss a flush when bailing out here.
-	 */
-	if (dev_priv->psr.busy_frontbuffer_bits)
-		goto unlock;
-
-	intel_edp_psr_do_enable(intel_dp);
-unlock:
-	mutex_unlock(&dev_priv->psr.lock);
-}
-
-static void intel_edp_psr_do_exit(struct drm_device *dev)
-{
-	struct drm_i915_private *dev_priv = dev->dev_private;
-
-	if (dev_priv->psr.active) {
-		u32 val = I915_READ(EDP_PSR_CTL(dev));
-
-		WARN_ON(!(val & EDP_PSR_ENABLE));
-
-		I915_WRITE(EDP_PSR_CTL(dev), val & ~EDP_PSR_ENABLE);
-
-		dev_priv->psr.active = false;
-	}
-
-}
-
-void intel_edp_psr_invalidate(struct drm_device *dev,
-			      unsigned frontbuffer_bits)
-{
-	struct drm_i915_private *dev_priv = dev->dev_private;
-	struct drm_crtc *crtc;
-	enum pipe pipe;
-
-	mutex_lock(&dev_priv->psr.lock);
-	if (!dev_priv->psr.enabled) {
-		mutex_unlock(&dev_priv->psr.lock);
-		return;
-	}
-
-	crtc = dp_to_dig_port(dev_priv->psr.enabled)->base.base.crtc;
-	pipe = to_intel_crtc(crtc)->pipe;
-
-	intel_edp_psr_do_exit(dev);
-
-	frontbuffer_bits &= INTEL_FRONTBUFFER_ALL_MASK(pipe);
-
-	dev_priv->psr.busy_frontbuffer_bits |= frontbuffer_bits;
-	mutex_unlock(&dev_priv->psr.lock);
-}
-
-void intel_edp_psr_flush(struct drm_device *dev,
-			 unsigned frontbuffer_bits)
-{
-	struct drm_i915_private *dev_priv = dev->dev_private;
-	struct drm_crtc *crtc;
-	enum pipe pipe;
-
-	mutex_lock(&dev_priv->psr.lock);
-	if (!dev_priv->psr.enabled) {
-		mutex_unlock(&dev_priv->psr.lock);
-		return;
-	}
-
-	crtc = dp_to_dig_port(dev_priv->psr.enabled)->base.base.crtc;
-	pipe = to_intel_crtc(crtc)->pipe;
-	dev_priv->psr.busy_frontbuffer_bits &= ~frontbuffer_bits;
-
-	/*
-	 * On Haswell sprite plane updates don't result in a psr invalidating
-	 * signal in the hardware. Which means we need to manually fake this in
-	 * software for all flushes, not just when we've seen a preceding
-	 * invalidation through frontbuffer rendering.
-	 */
-	if (IS_HASWELL(dev) &&
-	    (frontbuffer_bits & INTEL_FRONTBUFFER_SPRITE(pipe)))
-		intel_edp_psr_do_exit(dev);
-
-	if (!dev_priv->psr.active && !dev_priv->psr.busy_frontbuffer_bits)
-		schedule_delayed_work(&dev_priv->psr.work,
-				      msecs_to_jiffies(100));
-	mutex_unlock(&dev_priv->psr.lock);
-}
-
-void intel_edp_psr_init(struct drm_device *dev)
-{
-	struct drm_i915_private *dev_priv = dev->dev_private;
-
-	INIT_DELAYED_WORK(&dev_priv->psr.work, intel_edp_psr_work);
-	mutex_init(&dev_priv->psr.lock);
-}
-
-=======
->>>>>>> 064ca1d2
 static void intel_disable_dp(struct intel_encoder *encoder)
 {
 	struct intel_dp *intel_dp = enc_to_intel_dp(&encoder->base);
@@ -4097,13 +3701,8 @@
 	} while (--attempts && (buf & DP_TEST_COUNT_MASK) == test_crc_count);
 
 	if (attempts == 0) {
-<<<<<<< HEAD
-		DRM_ERROR("Panel is unable to calculate CRC after 6 vblanks\n");
-		return -EIO;
-=======
 		DRM_DEBUG_KMS("Panel is unable to calculate CRC after 6 vblanks\n");
 		return -ETIMEDOUT;
->>>>>>> 064ca1d2
 	}
 
 	if (drm_dp_dpcd_read(&intel_dp->aux, DP_TEST_CRC_R_CR, crc, 6) < 0)
