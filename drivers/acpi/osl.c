/*
 *  acpi_osl.c - OS-dependent functions ($Revision: 83 $)
 *
 *  Copyright (C) 2000       Andrew Henroid
 *  Copyright (C) 2001, 2002 Andy Grover <andrew.grover@intel.com>
 *  Copyright (C) 2001, 2002 Paul Diefenbaugh <paul.s.diefenbaugh@intel.com>
 *  Copyright (c) 2008 Intel Corporation
 *   Author: Matthew Wilcox <willy@linux.intel.com>
 *
 * ~~~~~~~~~~~~~~~~~~~~~~~~~~~~~~~~~~~~~~~~~~~~~~~~~~~~~~~~~~~~~~~~~~~~~~~~~~
 *
 *  This program is free software; you can redistribute it and/or modify
 *  it under the terms of the GNU General Public License as published by
 *  the Free Software Foundation; either version 2 of the License, or
 *  (at your option) any later version.
 *
 *  This program is distributed in the hope that it will be useful,
 *  but WITHOUT ANY WARRANTY; without even the implied warranty of
 *  MERCHANTABILITY or FITNESS FOR A PARTICULAR PURPOSE.  See the
 *  GNU General Public License for more details.
 *
 *  You should have received a copy of the GNU General Public License
 *  along with this program; if not, write to the Free Software
 *  Foundation, Inc., 59 Temple Place, Suite 330, Boston, MA  02111-1307  USA
 *
 * ~~~~~~~~~~~~~~~~~~~~~~~~~~~~~~~~~~~~~~~~~~~~~~~~~~~~~~~~~~~~~~~~~~~~~~~~~~
 *
 */

#include <linux/module.h>
#include <linux/kernel.h>
#include <linux/slab.h>
#include <linux/mm.h>
#include <linux/highmem.h>
#include <linux/pci.h>
#include <linux/interrupt.h>
#include <linux/kmod.h>
#include <linux/delay.h>
#include <linux/workqueue.h>
#include <linux/nmi.h>
#include <linux/acpi.h>
#include <linux/acpi_io.h>
#include <linux/efi.h>
#include <linux/ioport.h>
#include <linux/list.h>
#include <linux/jiffies.h>
#include <linux/semaphore.h>

#include <asm/io.h>
#include <asm/uaccess.h>

#include <acpi/acpi.h>
#include <acpi/acpi_bus.h>
#include <acpi/processor.h>
#include "internal.h"

#define _COMPONENT		ACPI_OS_SERVICES
ACPI_MODULE_NAME("osl");
#define PREFIX		"ACPI: "
struct acpi_os_dpc {
	acpi_osd_exec_callback function;
	void *context;
	struct work_struct work;
};

#ifdef CONFIG_ACPI_CUSTOM_DSDT
#include CONFIG_ACPI_CUSTOM_DSDT_FILE
#endif

#ifdef ENABLE_DEBUGGER
#include <linux/kdb.h>

/* stuff for debugger support */
int acpi_in_debugger;
EXPORT_SYMBOL(acpi_in_debugger);

extern char line_buf[80];
#endif				/*ENABLE_DEBUGGER */

static int (*__acpi_os_prepare_sleep)(u8 sleep_state, u32 pm1a_ctrl,
				      u32 pm1b_ctrl);
static int (*__acpi_os_prepare_extended_sleep)(u8 sleep_state, u32 val_a,
				      u32 val_b);

static acpi_osd_handler acpi_irq_handler;
static void *acpi_irq_context;
static struct workqueue_struct *kacpid_wq;
static struct workqueue_struct *kacpi_notify_wq;
static struct workqueue_struct *kacpi_hotplug_wq;

/*
 * This list of permanent mappings is for memory that may be accessed from
 * interrupt context, where we can't do the ioremap().
 */
struct acpi_ioremap {
	struct list_head list;
	void __iomem *virt;
	acpi_physical_address phys;
	acpi_size size;
	unsigned long refcount;
};

static LIST_HEAD(acpi_ioremaps);
static DEFINE_MUTEX(acpi_ioremap_lock);

static void __init acpi_osi_setup_late(void);

/*
 * The story of _OSI(Linux)
 *
 * From pre-history through Linux-2.6.22,
 * Linux responded TRUE upon a BIOS OSI(Linux) query.
 *
 * Unfortunately, reference BIOS writers got wind of this
 * and put OSI(Linux) in their example code, quickly exposing
 * this string as ill-conceived and opening the door to
 * an un-bounded number of BIOS incompatibilities.
 *
 * For example, OSI(Linux) was used on resume to re-POST a
 * video card on one system, because Linux at that time
 * could not do a speedy restore in its native driver.
 * But then upon gaining quick native restore capability,
 * Linux has no way to tell the BIOS to skip the time-consuming
 * POST -- putting Linux at a permanent performance disadvantage.
 * On another system, the BIOS writer used OSI(Linux)
 * to infer native OS support for IPMI!  On other systems,
 * OSI(Linux) simply got in the way of Linux claiming to
 * be compatible with other operating systems, exposing
 * BIOS issues such as skipped device initialization.
 *
 * So "Linux" turned out to be a really poor chose of
 * OSI string, and from Linux-2.6.23 onward we respond FALSE.
 *
 * BIOS writers should NOT query _OSI(Linux) on future systems.
 * Linux will complain on the console when it sees it, and return FALSE.
 * To get Linux to return TRUE for your system  will require
 * a kernel source update to add a DMI entry,
 * or boot with "acpi_osi=Linux"
 */

static struct osi_linux {
	unsigned int	enable:1;
	unsigned int	dmi:1;
	unsigned int	cmdline:1;
	unsigned int	default_disabling:1;
} osi_linux = {0, 0, 0, 0};

static u32 acpi_osi_handler(acpi_string interface, u32 supported)
{
	if (!strcmp("Linux", interface)) {

		printk_once(KERN_NOTICE FW_BUG PREFIX
			"BIOS _OSI(Linux) query %s%s\n",
			osi_linux.enable ? "honored" : "ignored",
			osi_linux.cmdline ? " via cmdline" :
			osi_linux.dmi ? " via DMI" : "");
	}

	return supported;
}

static void __init acpi_request_region (struct acpi_generic_address *gas,
	unsigned int length, char *desc)
{
	u64 addr;

	/* Handle possible alignment issues */
	memcpy(&addr, &gas->address, sizeof(addr));
	if (!addr || !length)
		return;

	/* Resources are never freed */
	if (gas->space_id == ACPI_ADR_SPACE_SYSTEM_IO)
		request_region(addr, length, desc);
	else if (gas->space_id == ACPI_ADR_SPACE_SYSTEM_MEMORY)
		request_mem_region(addr, length, desc);
}

static int __init acpi_reserve_resources(void)
{
	acpi_request_region(&acpi_gbl_FADT.xpm1a_event_block, acpi_gbl_FADT.pm1_event_length,
		"ACPI PM1a_EVT_BLK");

	acpi_request_region(&acpi_gbl_FADT.xpm1b_event_block, acpi_gbl_FADT.pm1_event_length,
		"ACPI PM1b_EVT_BLK");

	acpi_request_region(&acpi_gbl_FADT.xpm1a_control_block, acpi_gbl_FADT.pm1_control_length,
		"ACPI PM1a_CNT_BLK");

	acpi_request_region(&acpi_gbl_FADT.xpm1b_control_block, acpi_gbl_FADT.pm1_control_length,
		"ACPI PM1b_CNT_BLK");

	if (acpi_gbl_FADT.pm_timer_length == 4)
		acpi_request_region(&acpi_gbl_FADT.xpm_timer_block, 4, "ACPI PM_TMR");

	acpi_request_region(&acpi_gbl_FADT.xpm2_control_block, acpi_gbl_FADT.pm2_control_length,
		"ACPI PM2_CNT_BLK");

	/* Length of GPE blocks must be a non-negative multiple of 2 */

	if (!(acpi_gbl_FADT.gpe0_block_length & 0x1))
		acpi_request_region(&acpi_gbl_FADT.xgpe0_block,
			       acpi_gbl_FADT.gpe0_block_length, "ACPI GPE0_BLK");

	if (!(acpi_gbl_FADT.gpe1_block_length & 0x1))
		acpi_request_region(&acpi_gbl_FADT.xgpe1_block,
			       acpi_gbl_FADT.gpe1_block_length, "ACPI GPE1_BLK");

	return 0;
}
device_initcall(acpi_reserve_resources);

void acpi_os_printf(const char *fmt, ...)
{
	va_list args;
	va_start(args, fmt);
	acpi_os_vprintf(fmt, args);
	va_end(args);
}

void acpi_os_vprintf(const char *fmt, va_list args)
{
	static char buffer[512];

	vsprintf(buffer, fmt, args);

#ifdef ENABLE_DEBUGGER
	if (acpi_in_debugger) {
		kdb_printf("%s", buffer);
	} else {
		printk(KERN_CONT "%s", buffer);
	}
#else
	printk(KERN_CONT "%s", buffer);
#endif
}

#ifdef CONFIG_KEXEC
static unsigned long acpi_rsdp;
static int __init setup_acpi_rsdp(char *arg)
{
	acpi_rsdp = simple_strtoul(arg, NULL, 16);
	return 0;
}
early_param("acpi_rsdp", setup_acpi_rsdp);
#endif

acpi_physical_address __init acpi_os_get_root_pointer(void)
{
#ifdef CONFIG_KEXEC
	if (acpi_rsdp)
		return acpi_rsdp;
#endif

	if (efi_enabled(EFI_CONFIG_TABLES)) {
		if (efi.acpi20 != EFI_INVALID_TABLE_ADDR)
			return efi.acpi20;
		else if (efi.acpi != EFI_INVALID_TABLE_ADDR)
			return efi.acpi;
		else {
			printk(KERN_ERR PREFIX
			       "System description tables not found\n");
			return 0;
		}
	} else {
		acpi_physical_address pa = 0;

		acpi_find_root_pointer(&pa);
		return pa;
	}
}

/* Must be called with 'acpi_ioremap_lock' or RCU read lock held. */
static struct acpi_ioremap *
acpi_map_lookup(acpi_physical_address phys, acpi_size size)
{
	struct acpi_ioremap *map;

	list_for_each_entry_rcu(map, &acpi_ioremaps, list)
		if (map->phys <= phys &&
		    phys + size <= map->phys + map->size)
			return map;

	return NULL;
}

/* Must be called with 'acpi_ioremap_lock' or RCU read lock held. */
static void __iomem *
acpi_map_vaddr_lookup(acpi_physical_address phys, unsigned int size)
{
	struct acpi_ioremap *map;

	map = acpi_map_lookup(phys, size);
	if (map)
		return map->virt + (phys - map->phys);

	return NULL;
}

void __iomem *acpi_os_get_iomem(acpi_physical_address phys, unsigned int size)
{
	struct acpi_ioremap *map;
	void __iomem *virt = NULL;

	mutex_lock(&acpi_ioremap_lock);
	map = acpi_map_lookup(phys, size);
	if (map) {
		virt = map->virt + (phys - map->phys);
		map->refcount++;
	}
	mutex_unlock(&acpi_ioremap_lock);
	return virt;
}
EXPORT_SYMBOL_GPL(acpi_os_get_iomem);

/* Must be called with 'acpi_ioremap_lock' or RCU read lock held. */
static struct acpi_ioremap *
acpi_map_lookup_virt(void __iomem *virt, acpi_size size)
{
	struct acpi_ioremap *map;

	list_for_each_entry_rcu(map, &acpi_ioremaps, list)
		if (map->virt <= virt &&
		    virt + size <= map->virt + map->size)
			return map;

	return NULL;
}

#ifndef CONFIG_IA64
#define should_use_kmap(pfn)   page_is_ram(pfn)
#else
/* ioremap will take care of cache attributes */
#define should_use_kmap(pfn)   0
#endif

static void __iomem *acpi_map(acpi_physical_address pg_off, unsigned long pg_sz)
{
	unsigned long pfn;

	pfn = pg_off >> PAGE_SHIFT;
	if (should_use_kmap(pfn)) {
		if (pg_sz > PAGE_SIZE)
			return NULL;
		return (void __iomem __force *)kmap(pfn_to_page(pfn));
	} else
		return acpi_os_ioremap(pg_off, pg_sz);
}

static void acpi_unmap(acpi_physical_address pg_off, void __iomem *vaddr)
{
	unsigned long pfn;

	pfn = pg_off >> PAGE_SHIFT;
	if (should_use_kmap(pfn))
		kunmap(pfn_to_page(pfn));
	else
		iounmap(vaddr);
}

void __iomem *__init_refok
acpi_os_map_memory(acpi_physical_address phys, acpi_size size)
{
	struct acpi_ioremap *map;
	void __iomem *virt;
	acpi_physical_address pg_off;
	acpi_size pg_sz;

	if (phys > ULONG_MAX) {
		printk(KERN_ERR PREFIX "Cannot map memory that high\n");
		return NULL;
	}

	if (!acpi_gbl_permanent_mmap)
		return __acpi_map_table((unsigned long)phys, size);

	mutex_lock(&acpi_ioremap_lock);
	/* Check if there's a suitable mapping already. */
	map = acpi_map_lookup(phys, size);
	if (map) {
		map->refcount++;
		goto out;
	}

	map = kzalloc(sizeof(*map), GFP_KERNEL);
	if (!map) {
		mutex_unlock(&acpi_ioremap_lock);
		return NULL;
	}

	pg_off = round_down(phys, PAGE_SIZE);
	pg_sz = round_up(phys + size, PAGE_SIZE) - pg_off;
	virt = acpi_map(pg_off, pg_sz);
	if (!virt) {
		mutex_unlock(&acpi_ioremap_lock);
		kfree(map);
		return NULL;
	}

	INIT_LIST_HEAD(&map->list);
	map->virt = virt;
	map->phys = pg_off;
	map->size = pg_sz;
	map->refcount = 1;

	list_add_tail_rcu(&map->list, &acpi_ioremaps);

 out:
	mutex_unlock(&acpi_ioremap_lock);
	return map->virt + (phys - map->phys);
}
EXPORT_SYMBOL_GPL(acpi_os_map_memory);

static void acpi_os_drop_map_ref(struct acpi_ioremap *map)
{
	if (!--map->refcount)
		list_del_rcu(&map->list);
}

static void acpi_os_map_cleanup(struct acpi_ioremap *map)
{
	if (!map->refcount) {
		synchronize_rcu();
		acpi_unmap(map->phys, map->virt);
		kfree(map);
	}
}

void __ref acpi_os_unmap_memory(void __iomem *virt, acpi_size size)
{
	struct acpi_ioremap *map;

	if (!acpi_gbl_permanent_mmap) {
		__acpi_unmap_table(virt, size);
		return;
	}

	mutex_lock(&acpi_ioremap_lock);
	map = acpi_map_lookup_virt(virt, size);
	if (!map) {
		mutex_unlock(&acpi_ioremap_lock);
		WARN(true, PREFIX "%s: bad address %p\n", __func__, virt);
		return;
	}
	acpi_os_drop_map_ref(map);
	mutex_unlock(&acpi_ioremap_lock);

	acpi_os_map_cleanup(map);
}
EXPORT_SYMBOL_GPL(acpi_os_unmap_memory);

void __init early_acpi_os_unmap_memory(void __iomem *virt, acpi_size size)
{
	if (!acpi_gbl_permanent_mmap)
		__acpi_unmap_table(virt, size);
}

int acpi_os_map_generic_address(struct acpi_generic_address *gas)
{
	u64 addr;
	void __iomem *virt;

	if (gas->space_id != ACPI_ADR_SPACE_SYSTEM_MEMORY)
		return 0;

	/* Handle possible alignment issues */
	memcpy(&addr, &gas->address, sizeof(addr));
	if (!addr || !gas->bit_width)
		return -EINVAL;

	virt = acpi_os_map_memory(addr, gas->bit_width / 8);
	if (!virt)
		return -EIO;

	return 0;
}
EXPORT_SYMBOL(acpi_os_map_generic_address);

void acpi_os_unmap_generic_address(struct acpi_generic_address *gas)
{
	u64 addr;
	struct acpi_ioremap *map;

	if (gas->space_id != ACPI_ADR_SPACE_SYSTEM_MEMORY)
		return;

	/* Handle possible alignment issues */
	memcpy(&addr, &gas->address, sizeof(addr));
	if (!addr || !gas->bit_width)
		return;

	mutex_lock(&acpi_ioremap_lock);
	map = acpi_map_lookup(addr, gas->bit_width / 8);
	if (!map) {
		mutex_unlock(&acpi_ioremap_lock);
		return;
	}
	acpi_os_drop_map_ref(map);
	mutex_unlock(&acpi_ioremap_lock);

	acpi_os_map_cleanup(map);
}
EXPORT_SYMBOL(acpi_os_unmap_generic_address);

#ifdef ACPI_FUTURE_USAGE
acpi_status
acpi_os_get_physical_address(void *virt, acpi_physical_address * phys)
{
	if (!phys || !virt)
		return AE_BAD_PARAMETER;

	*phys = virt_to_phys(virt);

	return AE_OK;
}
#endif

#define ACPI_MAX_OVERRIDE_LEN 100

static char acpi_os_name[ACPI_MAX_OVERRIDE_LEN];

acpi_status
acpi_os_predefined_override(const struct acpi_predefined_names *init_val,
			    acpi_string * new_val)
{
	if (!init_val || !new_val)
		return AE_BAD_PARAMETER;

	*new_val = NULL;
	if (!memcmp(init_val->name, "_OS_", 4) && strlen(acpi_os_name)) {
		printk(KERN_INFO PREFIX "Overriding _OS definition to '%s'\n",
		       acpi_os_name);
		*new_val = acpi_os_name;
	}

	return AE_OK;
}

#ifdef CONFIG_ACPI_INITRD_TABLE_OVERRIDE
#include <linux/earlycpio.h>
#include <linux/memblock.h>

static u64 acpi_tables_addr;
static int all_tables_size;

/* Copied from acpica/tbutils.c:acpi_tb_checksum() */
u8 __init acpi_table_checksum(u8 *buffer, u32 length)
{
	u8 sum = 0;
	u8 *end = buffer + length;

	while (buffer < end)
		sum = (u8) (sum + *(buffer++));
	return sum;
}

/* All but ACPI_SIG_RSDP and ACPI_SIG_FACS: */
static const char * const table_sigs[] = {
	ACPI_SIG_BERT, ACPI_SIG_CPEP, ACPI_SIG_ECDT, ACPI_SIG_EINJ,
	ACPI_SIG_ERST, ACPI_SIG_HEST, ACPI_SIG_MADT, ACPI_SIG_MSCT,
	ACPI_SIG_SBST, ACPI_SIG_SLIT, ACPI_SIG_SRAT, ACPI_SIG_ASF,
	ACPI_SIG_BOOT, ACPI_SIG_DBGP, ACPI_SIG_DMAR, ACPI_SIG_HPET,
	ACPI_SIG_IBFT, ACPI_SIG_IVRS, ACPI_SIG_MCFG, ACPI_SIG_MCHI,
	ACPI_SIG_SLIC, ACPI_SIG_SPCR, ACPI_SIG_SPMI, ACPI_SIG_TCPA,
	ACPI_SIG_UEFI, ACPI_SIG_WAET, ACPI_SIG_WDAT, ACPI_SIG_WDDT,
	ACPI_SIG_WDRT, ACPI_SIG_DSDT, ACPI_SIG_FADT, ACPI_SIG_PSDT,
	ACPI_SIG_RSDT, ACPI_SIG_XSDT, ACPI_SIG_SSDT, NULL };

#define ACPI_HEADER_SIZE sizeof(struct acpi_table_header)

#define ACPI_OVERRIDE_TABLES 64
static struct cpio_data __initdata acpi_initrd_files[ACPI_OVERRIDE_TABLES];

#define MAP_CHUNK_SIZE   (NR_FIX_BTMAPS << PAGE_SHIFT)

void __init acpi_initrd_override(void *data, size_t size)
{
	int sig, no, table_nr = 0, total_offset = 0;
	long offset = 0;
	struct acpi_table_header *table;
	char cpio_path[32] = "kernel/firmware/acpi/";
	struct cpio_data file;

	if (data == NULL || size == 0)
		return;

	for (no = 0; no < ACPI_OVERRIDE_TABLES; no++) {
		file = find_cpio_data(cpio_path, data, size, &offset);
		if (!file.data)
			break;

		data += offset;
		size -= offset;

		if (file.size < sizeof(struct acpi_table_header)) {
			pr_err("ACPI OVERRIDE: Table smaller than ACPI header [%s%s]\n",
				cpio_path, file.name);
			continue;
		}

		table = file.data;

		for (sig = 0; table_sigs[sig]; sig++)
			if (!memcmp(table->signature, table_sigs[sig], 4))
				break;

		if (!table_sigs[sig]) {
			pr_err("ACPI OVERRIDE: Unknown signature [%s%s]\n",
				cpio_path, file.name);
			continue;
		}
		if (file.size != table->length) {
			pr_err("ACPI OVERRIDE: File length does not match table length [%s%s]\n",
				cpio_path, file.name);
			continue;
		}
		if (acpi_table_checksum(file.data, table->length)) {
			pr_err("ACPI OVERRIDE: Bad table checksum [%s%s]\n",
				cpio_path, file.name);
			continue;
		}

		pr_info("%4.4s ACPI table found in initrd [%s%s][0x%x]\n",
			table->signature, cpio_path, file.name, table->length);

		all_tables_size += table->length;
		acpi_initrd_files[table_nr].data = file.data;
		acpi_initrd_files[table_nr].size = file.size;
		table_nr++;
	}
	if (table_nr == 0)
		return;

	acpi_tables_addr =
		memblock_find_in_range(0, max_low_pfn_mapped << PAGE_SHIFT,
				       all_tables_size, PAGE_SIZE);
	if (!acpi_tables_addr) {
		WARN_ON(1);
		return;
	}
	/*
	 * Only calling e820_add_reserve does not work and the
	 * tables are invalid (memory got used) later.
	 * memblock_reserve works as expected and the tables won't get modified.
	 * But it's not enough on X86 because ioremap will
	 * complain later (used by acpi_os_map_memory) that the pages
	 * that should get mapped are not marked "reserved".
	 * Both memblock_reserve and e820_add_region (via arch_reserve_mem_area)
	 * works fine.
	 */
	memblock_reserve(acpi_tables_addr, all_tables_size);
	arch_reserve_mem_area(acpi_tables_addr, all_tables_size);

	/*
	 * early_ioremap only can remap 256k one time. If we map all
	 * tables one time, we will hit the limit. Need to map chunks
	 * one by one during copying the same as that in relocate_initrd().
	 */
	for (no = 0; no < table_nr; no++) {
		unsigned char *src_p = acpi_initrd_files[no].data;
		phys_addr_t size = acpi_initrd_files[no].size;
		phys_addr_t dest_addr = acpi_tables_addr + total_offset;
		phys_addr_t slop, clen;
		char *dest_p;

		total_offset += size;

		while (size) {
			slop = dest_addr & ~PAGE_MASK;
			clen = size;
			if (clen > MAP_CHUNK_SIZE - slop)
				clen = MAP_CHUNK_SIZE - slop;
			dest_p = early_ioremap(dest_addr & PAGE_MASK,
						 clen + slop);
			memcpy(dest_p + slop, src_p, clen);
			early_iounmap(dest_p, clen + slop);
			src_p += clen;
			dest_addr += clen;
			size -= clen;
		}
	}
}
#endif /* CONFIG_ACPI_INITRD_TABLE_OVERRIDE */

static void acpi_table_taint(struct acpi_table_header *table)
{
	pr_warn(PREFIX
		"Override [%4.4s-%8.8s], this is unsafe: tainting kernel\n",
		table->signature, table->oem_table_id);
	add_taint(TAINT_OVERRIDDEN_ACPI_TABLE, LOCKDEP_NOW_UNRELIABLE);
}


acpi_status
acpi_os_table_override(struct acpi_table_header * existing_table,
		       struct acpi_table_header ** new_table)
{
	if (!existing_table || !new_table)
		return AE_BAD_PARAMETER;

	*new_table = NULL;

#ifdef CONFIG_ACPI_CUSTOM_DSDT
	if (strncmp(existing_table->signature, "DSDT", 4) == 0)
		*new_table = (struct acpi_table_header *)AmlCode;
#endif
	if (*new_table != NULL)
		acpi_table_taint(existing_table);
	return AE_OK;
}

acpi_status
acpi_os_physical_table_override(struct acpi_table_header *existing_table,
				acpi_physical_address *address,
				u32 *table_length)
{
#ifndef CONFIG_ACPI_INITRD_TABLE_OVERRIDE
	*table_length = 0;
	*address = 0;
	return AE_OK;
#else
	int table_offset = 0;
	struct acpi_table_header *table;

	*table_length = 0;
	*address = 0;

	if (!acpi_tables_addr)
		return AE_OK;

	do {
		if (table_offset + ACPI_HEADER_SIZE > all_tables_size) {
			WARN_ON(1);
			return AE_OK;
		}

		table = acpi_os_map_memory(acpi_tables_addr + table_offset,
					   ACPI_HEADER_SIZE);

		if (table_offset + table->length > all_tables_size) {
			acpi_os_unmap_memory(table, ACPI_HEADER_SIZE);
			WARN_ON(1);
			return AE_OK;
		}

		table_offset += table->length;

		if (memcmp(existing_table->signature, table->signature, 4)) {
			acpi_os_unmap_memory(table,
				     ACPI_HEADER_SIZE);
			continue;
		}

		/* Only override tables with matching oem id */
		if (memcmp(table->oem_table_id, existing_table->oem_table_id,
			   ACPI_OEM_TABLE_ID_SIZE)) {
			acpi_os_unmap_memory(table,
				     ACPI_HEADER_SIZE);
			continue;
		}

		table_offset -= table->length;
		*table_length = table->length;
		acpi_os_unmap_memory(table, ACPI_HEADER_SIZE);
		*address = acpi_tables_addr + table_offset;
		break;
	} while (table_offset + ACPI_HEADER_SIZE < all_tables_size);

	if (*address != 0)
		acpi_table_taint(existing_table);
	return AE_OK;
#endif
}

static irqreturn_t acpi_irq(int irq, void *dev_id)
{
	u32 handled;

	handled = (*acpi_irq_handler) (acpi_irq_context);

	if (handled) {
		acpi_irq_handled++;
		return IRQ_HANDLED;
	} else {
		acpi_irq_not_handled++;
		return IRQ_NONE;
	}
}

acpi_status
acpi_os_install_interrupt_handler(u32 gsi, acpi_osd_handler handler,
				  void *context)
{
	unsigned int irq;

	acpi_irq_stats_init();

	/*
	 * ACPI interrupts different from the SCI in our copy of the FADT are
	 * not supported.
	 */
	if (gsi != acpi_gbl_FADT.sci_interrupt)
		return AE_BAD_PARAMETER;

	if (acpi_irq_handler)
		return AE_ALREADY_ACQUIRED;

	if (acpi_gsi_to_irq(gsi, &irq) < 0) {
		printk(KERN_ERR PREFIX "SCI (ACPI GSI %d) not registered\n",
		       gsi);
		return AE_OK;
	}

	acpi_irq_handler = handler;
	acpi_irq_context = context;
	if (request_irq(irq, acpi_irq, IRQF_SHARED | IRQF_NO_SUSPEND, "acpi", acpi_irq)) {
		printk(KERN_ERR PREFIX "SCI (IRQ%d) allocation failed\n", irq);
		acpi_irq_handler = NULL;
		return AE_NOT_ACQUIRED;
	}

	return AE_OK;
}

acpi_status acpi_os_remove_interrupt_handler(u32 irq, acpi_osd_handler handler)
{
	if (irq != acpi_gbl_FADT.sci_interrupt)
		return AE_BAD_PARAMETER;

	free_irq(irq, acpi_irq);
	acpi_irq_handler = NULL;

	return AE_OK;
}

/*
 * Running in interpreter thread context, safe to sleep
 */

void acpi_os_sleep(u64 ms)
{
	msleep(ms);
}

void acpi_os_stall(u32 us)
{
	while (us) {
		u32 delay = 1000;

		if (delay > us)
			delay = us;
		udelay(delay);
		touch_nmi_watchdog();
		us -= delay;
	}
}

/*
 * Support ACPI 3.0 AML Timer operand
 * Returns 64-bit free-running, monotonically increasing timer
 * with 100ns granularity
 */
u64 acpi_os_get_timer(void)
{
	u64 time_ns = ktime_to_ns(ktime_get());
	do_div(time_ns, 100);
	return time_ns;
}

acpi_status acpi_os_read_port(acpi_io_address port, u32 * value, u32 width)
{
	u32 dummy;

	if (!value)
		value = &dummy;

	*value = 0;
	if (width <= 8) {
		*(u8 *) value = inb(port);
	} else if (width <= 16) {
		*(u16 *) value = inw(port);
	} else if (width <= 32) {
		*(u32 *) value = inl(port);
	} else {
		BUG();
	}

	return AE_OK;
}

EXPORT_SYMBOL(acpi_os_read_port);

acpi_status acpi_os_write_port(acpi_io_address port, u32 value, u32 width)
{
	if (width <= 8) {
		outb(value, port);
	} else if (width <= 16) {
		outw(value, port);
	} else if (width <= 32) {
		outl(value, port);
	} else {
		BUG();
	}

	return AE_OK;
}

EXPORT_SYMBOL(acpi_os_write_port);

#ifdef readq
static inline u64 read64(const volatile void __iomem *addr)
{
	return readq(addr);
}
#else
static inline u64 read64(const volatile void __iomem *addr)
{
	u64 l, h;
	l = readl(addr);
	h = readl(addr+4);
	return l | (h << 32);
}
#endif

acpi_status
acpi_os_read_memory(acpi_physical_address phys_addr, u64 *value, u32 width)
{
	void __iomem *virt_addr;
	unsigned int size = width / 8;
	bool unmap = false;
	u64 dummy;

	rcu_read_lock();
	virt_addr = acpi_map_vaddr_lookup(phys_addr, size);
	if (!virt_addr) {
		rcu_read_unlock();
		virt_addr = acpi_os_ioremap(phys_addr, size);
		if (!virt_addr)
			return AE_BAD_ADDRESS;
		unmap = true;
	}

	if (!value)
		value = &dummy;

	switch (width) {
	case 8:
		*(u8 *) value = readb(virt_addr);
		break;
	case 16:
		*(u16 *) value = readw(virt_addr);
		break;
	case 32:
		*(u32 *) value = readl(virt_addr);
		break;
	case 64:
		*(u64 *) value = read64(virt_addr);
		break;
	default:
		BUG();
	}

	if (unmap)
		iounmap(virt_addr);
	else
		rcu_read_unlock();

	return AE_OK;
}

#ifdef writeq
static inline void write64(u64 val, volatile void __iomem *addr)
{
	writeq(val, addr);
}
#else
static inline void write64(u64 val, volatile void __iomem *addr)
{
	writel(val, addr);
	writel(val>>32, addr+4);
}
#endif

acpi_status
acpi_os_write_memory(acpi_physical_address phys_addr, u64 value, u32 width)
{
	void __iomem *virt_addr;
	unsigned int size = width / 8;
	bool unmap = false;

	rcu_read_lock();
	virt_addr = acpi_map_vaddr_lookup(phys_addr, size);
	if (!virt_addr) {
		rcu_read_unlock();
		virt_addr = acpi_os_ioremap(phys_addr, size);
		if (!virt_addr)
			return AE_BAD_ADDRESS;
		unmap = true;
	}

	switch (width) {
	case 8:
		writeb(value, virt_addr);
		break;
	case 16:
		writew(value, virt_addr);
		break;
	case 32:
		writel(value, virt_addr);
		break;
	case 64:
		write64(value, virt_addr);
		break;
	default:
		BUG();
	}

	if (unmap)
		iounmap(virt_addr);
	else
		rcu_read_unlock();

	return AE_OK;
}

acpi_status
acpi_os_read_pci_configuration(struct acpi_pci_id * pci_id, u32 reg,
			       u64 *value, u32 width)
{
	int result, size;
	u32 value32;

	if (!value)
		return AE_BAD_PARAMETER;

	switch (width) {
	case 8:
		size = 1;
		break;
	case 16:
		size = 2;
		break;
	case 32:
		size = 4;
		break;
	default:
		return AE_ERROR;
	}

	result = raw_pci_read(pci_id->segment, pci_id->bus,
				PCI_DEVFN(pci_id->device, pci_id->function),
				reg, size, &value32);
	*value = value32;

	return (result ? AE_ERROR : AE_OK);
}

acpi_status
acpi_os_write_pci_configuration(struct acpi_pci_id * pci_id, u32 reg,
				u64 value, u32 width)
{
	int result, size;

	switch (width) {
	case 8:
		size = 1;
		break;
	case 16:
		size = 2;
		break;
	case 32:
		size = 4;
		break;
	default:
		return AE_ERROR;
	}

	result = raw_pci_write(pci_id->segment, pci_id->bus,
				PCI_DEVFN(pci_id->device, pci_id->function),
				reg, size, value);

	return (result ? AE_ERROR : AE_OK);
}

static void acpi_os_execute_deferred(struct work_struct *work)
{
	struct acpi_os_dpc *dpc = container_of(work, struct acpi_os_dpc, work);

	dpc->function(dpc->context);
	kfree(dpc);
}

/*******************************************************************************
 *
 * FUNCTION:    acpi_os_execute
 *
 * PARAMETERS:  Type               - Type of the callback
 *              Function           - Function to be executed
 *              Context            - Function parameters
 *
 * RETURN:      Status
 *
 * DESCRIPTION: Depending on type, either queues function for deferred execution or
 *              immediately executes function on a separate thread.
 *
 ******************************************************************************/

acpi_status acpi_os_execute(acpi_execute_type type,
			    acpi_osd_exec_callback function, void *context)
{
	acpi_status status = AE_OK;
	struct acpi_os_dpc *dpc;
	struct workqueue_struct *queue;
	int ret;
	ACPI_DEBUG_PRINT((ACPI_DB_EXEC,
			  "Scheduling function [%p(%p)] for deferred execution.\n",
			  function, context));

	/*
	 * Allocate/initialize DPC structure.  Note that this memory will be
	 * freed by the callee.  The kernel handles the work_struct list  in a
	 * way that allows us to also free its memory inside the callee.
	 * Because we may want to schedule several tasks with different
	 * parameters we can't use the approach some kernel code uses of
	 * having a static work_struct.
	 */

	dpc = kzalloc(sizeof(struct acpi_os_dpc), GFP_ATOMIC);
	if (!dpc)
		return AE_NO_MEMORY;

	dpc->function = function;
	dpc->context = context;

	/*
	 * To prevent lockdep from complaining unnecessarily, make sure that
	 * there is a different static lockdep key for each workqueue by using
	 * INIT_WORK() for each of them separately.
	 */
	if (type == OSL_NOTIFY_HANDLER) {
		queue = kacpi_notify_wq;
		INIT_WORK(&dpc->work, acpi_os_execute_deferred);
	} else {
		queue = kacpid_wq;
		INIT_WORK(&dpc->work, acpi_os_execute_deferred);
	}

	/*
	 * On some machines, a software-initiated SMI causes corruption unless
	 * the SMI runs on CPU 0.  An SMI can be initiated by any AML, but
	 * typically it's done in GPE-related methods that are run via
	 * workqueues, so we can avoid the known corruption cases by always
	 * queueing on CPU 0.
	 */
	ret = queue_work_on(0, queue, &dpc->work);

	if (!ret) {
		printk(KERN_ERR PREFIX
			  "Call to queue_work() failed.\n");
		status = AE_ERROR;
		kfree(dpc);
	}
	return status;
}
EXPORT_SYMBOL(acpi_os_execute);

void acpi_os_wait_events_complete(void)
{
	flush_workqueue(kacpid_wq);
	flush_workqueue(kacpi_notify_wq);
}

struct acpi_hp_work {
	struct work_struct work;
	acpi_hp_callback func;
	void *data;
	u32 src;
};

static void acpi_hotplug_work_fn(struct work_struct *work)
{
	struct acpi_hp_work *hpw = container_of(work, struct acpi_hp_work, work);

	acpi_os_wait_events_complete();
	hpw->func(hpw->data, hpw->src);
	kfree(hpw);
}

acpi_status acpi_hotplug_execute(acpi_hp_callback func, void *data, u32 src)
{
	struct acpi_hp_work *hpw;

	ACPI_DEBUG_PRINT((ACPI_DB_EXEC,
		  "Scheduling function [%p(%p, %u)] for deferred execution.\n",
		  func, data, src));

	hpw = kmalloc(sizeof(*hpw), GFP_KERNEL);
	if (!hpw)
		return AE_NO_MEMORY;

	INIT_WORK(&hpw->work, acpi_hotplug_work_fn);
	hpw->func = func;
	hpw->data = data;
	hpw->src = src;
	/*
	 * We can't run hotplug code in kacpid_wq/kacpid_notify_wq etc., because
	 * the hotplug code may call driver .remove() functions, which may
	 * invoke flush_scheduled_work()/acpi_os_wait_events_complete() to flush
	 * these workqueues.
	 */
	if (!queue_work(kacpi_hotplug_wq, &hpw->work)) {
		kfree(hpw);
		return AE_ERROR;
	}
	return AE_OK;
}


acpi_status
acpi_os_create_semaphore(u32 max_units, u32 initial_units, acpi_handle * handle)
{
	struct semaphore *sem = NULL;

	sem = acpi_os_allocate(sizeof(struct semaphore));
	if (!sem)
		return AE_NO_MEMORY;
	memset(sem, 0, sizeof(struct semaphore));

	sema_init(sem, initial_units);

	*handle = (acpi_handle *) sem;

	ACPI_DEBUG_PRINT((ACPI_DB_MUTEX, "Creating semaphore[%p|%d].\n",
			  *handle, initial_units));

	return AE_OK;
}

/*
 * TODO: A better way to delete semaphores?  Linux doesn't have a
 * 'delete_semaphore()' function -- may result in an invalid
 * pointer dereference for non-synchronized consumers.	Should
 * we at least check for blocked threads and signal/cancel them?
 */

acpi_status acpi_os_delete_semaphore(acpi_handle handle)
{
	struct semaphore *sem = (struct semaphore *)handle;

	if (!sem)
		return AE_BAD_PARAMETER;

	ACPI_DEBUG_PRINT((ACPI_DB_MUTEX, "Deleting semaphore[%p].\n", handle));

	BUG_ON(!list_empty(&sem->wait_list));
	kfree(sem);
	sem = NULL;

	return AE_OK;
}

/*
 * TODO: Support for units > 1?
 */
acpi_status acpi_os_wait_semaphore(acpi_handle handle, u32 units, u16 timeout)
{
	acpi_status status = AE_OK;
	struct semaphore *sem = (struct semaphore *)handle;
	long jiffies;
	int ret = 0;

	if (!sem || (units < 1))
		return AE_BAD_PARAMETER;

	if (units > 1)
		return AE_SUPPORT;

	ACPI_DEBUG_PRINT((ACPI_DB_MUTEX, "Waiting for semaphore[%p|%d|%d]\n",
			  handle, units, timeout));

	if (timeout == ACPI_WAIT_FOREVER)
		jiffies = MAX_SCHEDULE_TIMEOUT;
	else
		jiffies = msecs_to_jiffies(timeout);
	
	ret = down_timeout(sem, jiffies);
	if (ret)
		status = AE_TIME;

	if (ACPI_FAILURE(status)) {
		ACPI_DEBUG_PRINT((ACPI_DB_MUTEX,
				  "Failed to acquire semaphore[%p|%d|%d], %s",
				  handle, units, timeout,
				  acpi_format_exception(status)));
	} else {
		ACPI_DEBUG_PRINT((ACPI_DB_MUTEX,
				  "Acquired semaphore[%p|%d|%d]", handle,
				  units, timeout));
	}

	return status;
}

/*
 * TODO: Support for units > 1?
 */
acpi_status acpi_os_signal_semaphore(acpi_handle handle, u32 units)
{
	struct semaphore *sem = (struct semaphore *)handle;

	if (!sem || (units < 1))
		return AE_BAD_PARAMETER;

	if (units > 1)
		return AE_SUPPORT;

	ACPI_DEBUG_PRINT((ACPI_DB_MUTEX, "Signaling semaphore[%p|%d]\n", handle,
			  units));

	up(sem);

	return AE_OK;
}

#ifdef ACPI_FUTURE_USAGE
u32 acpi_os_get_line(char *buffer)
{

#ifdef ENABLE_DEBUGGER
	if (acpi_in_debugger) {
		u32 chars;

		kdb_read(buffer, sizeof(line_buf));

		/* remove the CR kdb includes */
		chars = strlen(buffer) - 1;
		buffer[chars] = '\0';
	}
#endif

	return 0;
}
#endif				/*  ACPI_FUTURE_USAGE  */

acpi_status acpi_os_signal(u32 function, void *info)
{
	switch (function) {
	case ACPI_SIGNAL_FATAL:
		printk(KERN_ERR PREFIX "Fatal opcode executed\n");
		break;
	case ACPI_SIGNAL_BREAKPOINT:
		/*
		 * AML Breakpoint
		 * ACPI spec. says to treat it as a NOP unless
		 * you are debugging.  So if/when we integrate
		 * AML debugger into the kernel debugger its
		 * hook will go here.  But until then it is
		 * not useful to print anything on breakpoints.
		 */
		break;
	default:
		break;
	}

	return AE_OK;
}

static int __init acpi_os_name_setup(char *str)
{
	char *p = acpi_os_name;
	int count = ACPI_MAX_OVERRIDE_LEN - 1;

	if (!str || !*str)
		return 0;

	for (; count-- && *str; str++) {
		if (isalnum(*str) || *str == ' ' || *str == ':')
			*p++ = *str;
		else if (*str == '\'' || *str == '"')
			continue;
		else
			break;
	}
	*p = 0;

	return 1;

}

__setup("acpi_os_name=", acpi_os_name_setup);

#define	OSI_STRING_LENGTH_MAX 64	/* arbitrary */
#define	OSI_STRING_ENTRIES_MAX 16	/* arbitrary */

struct osi_setup_entry {
	char string[OSI_STRING_LENGTH_MAX];
	bool enable;
};

static struct osi_setup_entry
		osi_setup_entries[OSI_STRING_ENTRIES_MAX] __initdata = {
	{"Module Device", true},
	{"Processor Device", true},
	{"3.0 _SCP Extensions", true},
	{"Processor Aggregator Device", true},
};

void __init acpi_osi_setup(char *str)
{
	struct osi_setup_entry *osi;
	bool enable = true;
	int i;

	if (!acpi_gbl_create_osi_method)
		return;

	if (str == NULL || *str == '\0') {
		printk(KERN_INFO PREFIX "_OSI method disabled\n");
		acpi_gbl_create_osi_method = FALSE;
		return;
	}

	if (*str == '!') {
		str++;
		if (*str == '\0') {
			osi_linux.default_disabling = 1;
			return;
		} else if (*str == '*') {
			acpi_update_interfaces(ACPI_DISABLE_ALL_STRINGS);
			for (i = 0; i < OSI_STRING_ENTRIES_MAX; i++) {
				osi = &osi_setup_entries[i];
				osi->enable = false;
			}
			return;
		}
		enable = false;
	}

	for (i = 0; i < OSI_STRING_ENTRIES_MAX; i++) {
		osi = &osi_setup_entries[i];
		if (!strcmp(osi->string, str)) {
			osi->enable = enable;
			break;
		} else if (osi->string[0] == '\0') {
			osi->enable = enable;
			strncpy(osi->string, str, OSI_STRING_LENGTH_MAX);
			break;
		}
	}
}

static void __init set_osi_linux(unsigned int enable)
{
	if (osi_linux.enable != enable)
		osi_linux.enable = enable;

	if (osi_linux.enable)
		acpi_osi_setup("Linux");
	else
		acpi_osi_setup("!Linux");

	return;
}

static void __init acpi_cmdline_osi_linux(unsigned int enable)
{
	osi_linux.cmdline = 1;	/* cmdline set the default and override DMI */
	osi_linux.dmi = 0;
	set_osi_linux(enable);

	return;
}

void __init acpi_dmi_osi_linux(int enable, const struct dmi_system_id *d)
{
	printk(KERN_NOTICE PREFIX "DMI detected: %s\n", d->ident);

	if (enable == -1)
		return;

	osi_linux.dmi = 1;	/* DMI knows that this box asks OSI(Linux) */
	set_osi_linux(enable);

	return;
}

/*
 * Modify the list of "OS Interfaces" reported to BIOS via _OSI
 *
 * empty string disables _OSI
 * string starting with '!' disables that string
 * otherwise string is added to list, augmenting built-in strings
 */
static void __init acpi_osi_setup_late(void)
{
	struct osi_setup_entry *osi;
	char *str;
	int i;
	acpi_status status;

	if (osi_linux.default_disabling) {
		status = acpi_update_interfaces(ACPI_DISABLE_ALL_VENDOR_STRINGS);

		if (ACPI_SUCCESS(status))
			printk(KERN_INFO PREFIX "Disabled all _OSI OS vendors\n");
	}

	for (i = 0; i < OSI_STRING_ENTRIES_MAX; i++) {
		osi = &osi_setup_entries[i];
		str = osi->string;

		if (*str == '\0')
			break;
		if (osi->enable) {
			status = acpi_install_interface(str);

			if (ACPI_SUCCESS(status))
				printk(KERN_INFO PREFIX "Added _OSI(%s)\n", str);
		} else {
			status = acpi_remove_interface(str);

			if (ACPI_SUCCESS(status))
				printk(KERN_INFO PREFIX "Deleted _OSI(%s)\n", str);
		}
	}
}

static int __init osi_setup(char *str)
{
	if (str && !strcmp("Linux", str))
		acpi_cmdline_osi_linux(1);
	else if (str && !strcmp("!Linux", str))
		acpi_cmdline_osi_linux(0);
	else
		acpi_osi_setup(str);

	return 1;
}

__setup("acpi_osi=", osi_setup);

/* enable serialization to combat AE_ALREADY_EXISTS errors */
static int __init acpi_serialize_setup(char *str)
{
	printk(KERN_INFO PREFIX "serialize enabled\n");

	acpi_gbl_all_methods_serialized = TRUE;

	return 1;
}

__setup("acpi_serialize", acpi_serialize_setup);

/* Check of resource interference between native drivers and ACPI
 * OperationRegions (SystemIO and System Memory only).
 * IO ports and memory declared in ACPI might be used by the ACPI subsystem
 * in arbitrary AML code and can interfere with legacy drivers.
 * acpi_enforce_resources= can be set to:
 *
 *   - strict (default) (2)
 *     -> further driver trying to access the resources will not load
 *   - lax              (1)
 *     -> further driver trying to access the resources will load, but you
 *     get a system message that something might go wrong...
 *
 *   - no               (0)
 *     -> ACPI Operation Region resources will not be registered
 *
 */
#define ENFORCE_RESOURCES_STRICT 2
#define ENFORCE_RESOURCES_LAX    1
#define ENFORCE_RESOURCES_NO     0

static unsigned int acpi_enforce_resources = ENFORCE_RESOURCES_STRICT;

static int __init acpi_enforce_resources_setup(char *str)
{
	if (str == NULL || *str == '\0')
		return 0;

	if (!strcmp("strict", str))
		acpi_enforce_resources = ENFORCE_RESOURCES_STRICT;
	else if (!strcmp("lax", str))
		acpi_enforce_resources = ENFORCE_RESOURCES_LAX;
	else if (!strcmp("no", str))
		acpi_enforce_resources = ENFORCE_RESOURCES_NO;

	return 1;
}

__setup("acpi_enforce_resources=", acpi_enforce_resources_setup);

/* Check for resource conflicts between ACPI OperationRegions and native
 * drivers */
int acpi_check_resource_conflict(const struct resource *res)
{
	acpi_adr_space_type space_id;
	acpi_size length;
	u8 warn = 0;
	int clash = 0;

	if (acpi_enforce_resources == ENFORCE_RESOURCES_NO)
		return 0;
	if (!(res->flags & IORESOURCE_IO) && !(res->flags & IORESOURCE_MEM))
		return 0;

	if (res->flags & IORESOURCE_IO)
		space_id = ACPI_ADR_SPACE_SYSTEM_IO;
	else
		space_id = ACPI_ADR_SPACE_SYSTEM_MEMORY;

	length = resource_size(res);
	if (acpi_enforce_resources != ENFORCE_RESOURCES_NO)
		warn = 1;
	clash = acpi_check_address_range(space_id, res->start, length, warn);

	if (clash) {
		if (acpi_enforce_resources != ENFORCE_RESOURCES_NO) {
			if (acpi_enforce_resources == ENFORCE_RESOURCES_LAX)
				printk(KERN_NOTICE "ACPI: This conflict may"
				       " cause random problems and system"
				       " instability\n");
			printk(KERN_INFO "ACPI: If an ACPI driver is available"
			       " for this device, you should use it instead of"
			       " the native driver\n");
		}
		if (acpi_enforce_resources == ENFORCE_RESOURCES_STRICT)
			return -EBUSY;
	}
	return 0;
}
EXPORT_SYMBOL(acpi_check_resource_conflict);

int acpi_check_region(resource_size_t start, resource_size_t n,
		      const char *name)
{
	struct resource res = {
		.start = start,
		.end   = start + n - 1,
		.name  = name,
		.flags = IORESOURCE_IO,
	};

	return acpi_check_resource_conflict(&res);
}
EXPORT_SYMBOL(acpi_check_region);

/*
 * Let drivers know whether the resource checks are effective
 */
int acpi_resources_are_enforced(void)
{
	return acpi_enforce_resources == ENFORCE_RESOURCES_STRICT;
}
EXPORT_SYMBOL(acpi_resources_are_enforced);

/*
 * Deallocate the memory for a spinlock.
 */
void acpi_os_delete_lock(acpi_spinlock handle)
{
	ACPI_FREE(handle);
}

/*
 * Acquire a spinlock.
 *
 * handle is a pointer to the spinlock_t.
 */

acpi_cpu_flags acpi_os_acquire_lock(acpi_spinlock lockp)
{
	acpi_cpu_flags flags;
	spin_lock_irqsave(lockp, flags);
	return flags;
}

/*
 * Release a spinlock. See above.
 */

void acpi_os_release_lock(acpi_spinlock lockp, acpi_cpu_flags flags)
{
	spin_unlock_irqrestore(lockp, flags);
}

#ifndef ACPI_USE_LOCAL_CACHE

/*******************************************************************************
 *
 * FUNCTION:    acpi_os_create_cache
 *
 * PARAMETERS:  name      - Ascii name for the cache
 *              size      - Size of each cached object
 *              depth     - Maximum depth of the cache (in objects) <ignored>
 *              cache     - Where the new cache object is returned
 *
 * RETURN:      status
 *
 * DESCRIPTION: Create a cache object
 *
 ******************************************************************************/

acpi_status
acpi_os_create_cache(char *name, u16 size, u16 depth, acpi_cache_t ** cache)
{
	*cache = kmem_cache_create(name, size, 0, 0, NULL);
	if (*cache == NULL)
		return AE_ERROR;
	else
		return AE_OK;
}

/*******************************************************************************
 *
 * FUNCTION:    acpi_os_purge_cache
 *
 * PARAMETERS:  Cache           - Handle to cache object
 *
 * RETURN:      Status
 *
 * DESCRIPTION: Free all objects within the requested cache.
 *
 ******************************************************************************/

acpi_status acpi_os_purge_cache(acpi_cache_t * cache)
{
	kmem_cache_shrink(cache);
	return (AE_OK);
}

/*******************************************************************************
 *
 * FUNCTION:    acpi_os_delete_cache
 *
 * PARAMETERS:  Cache           - Handle to cache object
 *
 * RETURN:      Status
 *
 * DESCRIPTION: Free all objects within the requested cache and delete the
 *              cache object.
 *
 ******************************************************************************/

acpi_status acpi_os_delete_cache(acpi_cache_t * cache)
{
	kmem_cache_destroy(cache);
	return (AE_OK);
}

/*******************************************************************************
 *
 * FUNCTION:    acpi_os_release_object
 *
 * PARAMETERS:  Cache       - Handle to cache object
 *              Object      - The object to be released
 *
 * RETURN:      None
 *
 * DESCRIPTION: Release an object to the specified cache.  If cache is full,
 *              the object is deleted.
 *
 ******************************************************************************/

acpi_status acpi_os_release_object(acpi_cache_t * cache, void *object)
{
	kmem_cache_free(cache, object);
	return (AE_OK);
}
#endif

static int __init acpi_no_auto_ssdt_setup(char *s)
{
        printk(KERN_NOTICE PREFIX "SSDT auto-load disabled\n");

        acpi_gbl_disable_ssdt_table_load = TRUE;

        return 1;
}

__setup("acpi_no_auto_ssdt", acpi_no_auto_ssdt_setup);

acpi_status __init acpi_os_initialize(void)
{
	acpi_os_map_generic_address(&acpi_gbl_FADT.xpm1a_event_block);
	acpi_os_map_generic_address(&acpi_gbl_FADT.xpm1b_event_block);
	acpi_os_map_generic_address(&acpi_gbl_FADT.xgpe0_block);
	acpi_os_map_generic_address(&acpi_gbl_FADT.xgpe1_block);

	return AE_OK;
}

acpi_status __init acpi_os_initialize1(void)
{
	kacpid_wq = alloc_workqueue("kacpid", 0, 1);
	kacpi_notify_wq = alloc_workqueue("kacpi_notify", 0, 1);
	kacpi_hotplug_wq = alloc_workqueue("kacpi_hotplug", 0, 1);
	BUG_ON(!kacpid_wq);
	BUG_ON(!kacpi_notify_wq);
	BUG_ON(!kacpi_hotplug_wq);
	acpi_install_interface_handler(acpi_osi_handler);
	acpi_osi_setup_late();
	return AE_OK;
}

acpi_status acpi_os_terminate(void)
{
	if (acpi_irq_handler) {
		acpi_os_remove_interrupt_handler(acpi_gbl_FADT.sci_interrupt,
						 acpi_irq_handler);
	}

	acpi_os_unmap_generic_address(&acpi_gbl_FADT.xgpe1_block);
	acpi_os_unmap_generic_address(&acpi_gbl_FADT.xgpe0_block);
	acpi_os_unmap_generic_address(&acpi_gbl_FADT.xpm1b_event_block);
	acpi_os_unmap_generic_address(&acpi_gbl_FADT.xpm1a_event_block);

	destroy_workqueue(kacpid_wq);
	destroy_workqueue(kacpi_notify_wq);
	destroy_workqueue(kacpi_hotplug_wq);

	return AE_OK;
}

acpi_status acpi_os_prepare_sleep(u8 sleep_state, u32 pm1a_control,
				  u32 pm1b_control)
{
	int rc = 0;
	if (__acpi_os_prepare_sleep)
		rc = __acpi_os_prepare_sleep(sleep_state,
					     pm1a_control, pm1b_control);
	if (rc < 0)
		return AE_ERROR;
	else if (rc > 0)
		return AE_CTRL_SKIP;

	return AE_OK;
}

void acpi_os_set_prepare_sleep(int (*func)(u8 sleep_state,
			       u32 pm1a_ctrl, u32 pm1b_ctrl))
{
	__acpi_os_prepare_sleep = func;
}

acpi_status acpi_os_prepare_extended_sleep(u8 sleep_state, u32 val_a,
				  u32 val_b)
<<<<<<< HEAD
{
	int rc = 0;
	if (__acpi_os_prepare_extended_sleep)
		rc = __acpi_os_prepare_extended_sleep(sleep_state,
					     val_a, val_b);
	if (rc < 0)
		return AE_ERROR;
	else if (rc > 0)
		return AE_CTRL_SKIP;

	return AE_OK;
}

void acpi_os_set_prepare_extended_sleep(int (*func)(u8 sleep_state,
			       u32 val_a, u32 val_b))
{
	__acpi_os_prepare_extended_sleep = func;
}


void alloc_acpi_hp_work(acpi_handle handle, u32 type, void *context,
			void (*func)(struct work_struct *work))
=======
>>>>>>> d8ec26d7
{
	int rc = 0;
	if (__acpi_os_prepare_extended_sleep)
		rc = __acpi_os_prepare_extended_sleep(sleep_state,
					     val_a, val_b);
	if (rc < 0)
		return AE_ERROR;
	else if (rc > 0)
		return AE_CTRL_SKIP;

	return AE_OK;
}

void acpi_os_set_prepare_extended_sleep(int (*func)(u8 sleep_state,
			       u32 val_a, u32 val_b))
{
	__acpi_os_prepare_extended_sleep = func;
}<|MERGE_RESOLUTION|>--- conflicted
+++ resolved
@@ -1845,7 +1845,6 @@
 
 acpi_status acpi_os_prepare_extended_sleep(u8 sleep_state, u32 val_a,
 				  u32 val_b)
-<<<<<<< HEAD
 {
 	int rc = 0;
 	if (__acpi_os_prepare_extended_sleep)
@@ -1863,28 +1862,4 @@
 			       u32 val_a, u32 val_b))
 {
 	__acpi_os_prepare_extended_sleep = func;
-}
-
-
-void alloc_acpi_hp_work(acpi_handle handle, u32 type, void *context,
-			void (*func)(struct work_struct *work))
-=======
->>>>>>> d8ec26d7
-{
-	int rc = 0;
-	if (__acpi_os_prepare_extended_sleep)
-		rc = __acpi_os_prepare_extended_sleep(sleep_state,
-					     val_a, val_b);
-	if (rc < 0)
-		return AE_ERROR;
-	else if (rc > 0)
-		return AE_CTRL_SKIP;
-
-	return AE_OK;
-}
-
-void acpi_os_set_prepare_extended_sleep(int (*func)(u8 sleep_state,
-			       u32 val_a, u32 val_b))
-{
-	__acpi_os_prepare_extended_sleep = func;
 }